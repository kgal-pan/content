--- conflicted
+++ resolved
@@ -11,14 +11,7 @@
 2. Search for Bambenek Consulting Feed.
 3. Click __Add instance__ to create and configure a new integration instance.
     * __Name__: a textual name for the integration instance.
-<<<<<<< HEAD
     * __Services__: Services of Bambenek Consulting to fetch indicators from:
-        * http://osint.bambenekconsulting.com/feeds/c2-ipmasterlist.txt - Master Feed of known, active, and non-sinkholed C&Cs IP addresses.
-        * http://osint.bambenekconsulting.com/feeds/c2-ipmasterlist-high.txt - Master Feed of known, active, and non-sinkholed C&Cs IP addresses (high-confidence only).
-        * http://osint.bambenekconsulting.com/feeds/c2-dommasterlist.txt - Master Feed of known, active, and non-sinkholed C&Cs domain names.
-        * http://osint.bambenekconsulting.com/feeds/c2-dommasterlist-high.txt - Master Feed of known, active, and non-sinkholed C&Cs domain names (high-confidence only).
-=======
-    * __Sub-Feeds__: Sub-Feeds of Bambenek Consulting to fetch indicators from:
         * C2 IP Feed - Master Feed of known, active, and non-sinkholed C&Cs IP addresses.
         * High-Confidence C2 IP Feed - Master Feed of known, active, and non-sinkholed C&Cs IP addresses (high-confidence only).
         * C2 Domain Feed - Master Feed of known, active, and non-sinkholed C&Cs domain names.
@@ -31,7 +24,6 @@
     * **Username + Password** - Credentials to access services that require basic authentication. 
     These fields also support the use of API key headers. To use API key headers, specify the header name and value in the following format:
     `_header:<header_name>` in the **Username** field and the header value in the **Password** field.
->>>>>>> 74a29db1
     * __Fetch indicators__: boolean flag. If set to true will fetch indicators.
     * __Fetch Interval__: Interval of the fetches.
     * __Reliability__: Reliability of the feed.  
