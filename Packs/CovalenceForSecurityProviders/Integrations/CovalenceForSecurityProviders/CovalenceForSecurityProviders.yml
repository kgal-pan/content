category: Endpoint
commonfields:
  id: Covalence For Security Providers
  version: -1
configuration:
- additionalinfo: Set to true if connections are made through a broker
  defaultvalue: false
  display: Broker
  name: broker
  required: false
  type: 8
- additionalinfo: Covalence's host (IP or domain) or broker's socket (ip:port) if
    using broker
  display: Host
  name: host
  required: true
  type: 0
- display: Credentials
  name: credentials
  required: true
  type: 9
- additionalinfo: If set to false, will trust any certificate (not secure)
  defaultvalue: false
  display: Verify SSL
  name: verify_ssl
  required: false
  type: 8
- additionalinfo: Timeout in seconds
  defaultvalue: '15'
  display: Timeout
  name: timeout
  required: false
  type: 0
- additionalinfo: When fetching incidents for the first time, this parameter specifies
    in days how far the integration looks for incidents. For instance if set to "2",
    it will pull all alerts in Covalence for the last 2 days and will create corresponding
    incidents.
  defaultvalue: '1'
  display: First run time range
  name: first_run_time_range
  required: false
  type: 0
- additionalinfo: Maximum number of alerts to be fetch per fetch command. It is advised
    to not fetch more than 200 alerts.
  defaultvalue: '200'
  display: Fetch limit
  name: fetch_limit
  required: false
  type: 0
- display: Use system proxy settings
  name: proxy
  required: false
  type: 8
- display: Fetch incidents
  name: isFetch
  required: false
  type: 8
- defaultvalue: 7 days
  display: First fetch timestamp (<number> <time unit>, e.g., 12 hours, 7 days)
  name: first_fetch
  required: false
  type: 0
- display: Incident type
  name: incidentType
  required: false
  type: 13
<<<<<<< HEAD
=======
- defaultvalue: '50'
  display: Fetch limit
  name: max_fetch
  required: false
  type: 0
  hidden: true
>>>>>>> 692c3f74
description: Triggers by any alert from endpoint, cloud, and network security monitoring,
  with mitigation steps where applicable. Query Covalence for more detail.
display: Covalence For Security Providers
fromversion: 5.0.0
name: Covalence For Security Providers
script:
  commands:
  - arguments:
    - default: false
      description: 'Only required in broker mode, used to target a specific organization:
        target_org="Acme Corporation"'
      isArray: false
      name: target_org
      required: false
      secret: false
    - default: false
      description: Maximum number of alerts to be returned, if none provided will
        be set to 1000
      isArray: false
      name: max_count
      required: false
      secret: false
    - default: false
      description: Initial index where to start listing alerts
      isArray: false
      name: initial_index
      required: false
      secret: false
    - default: false
      description: Alert type to be listed
      isArray: false
      name: alert_type
      required: false
      secret: false
    - default: false
      description: Minimal alert time in %Y-%m-%dT%H:%M:%S format and UTC time zone
      isArray: false
      name: alert_time_min
      required: false
      secret: false
    - default: false
      description: Maximal alert time in %Y-%m-%dT%H:%M:%S format and UTC time zone
      isArray: false
      name: alert_time_max
      required: false
      secret: false
    - default: false
      description: Advanced filter query
      isArray: false
      name: advanced_filter
      required: false
      secret: false
    - default: false
      description: if details=true, will return the complete response from Covalence
        API
      isArray: false
      name: details
      required: false
      secret: false
    deprecated: false
    description: Lists Covalence alerts
    execution: false
    name: cov-secpr-list-alerts
    outputs:
    - contextPath: Covalence.Alert.acknowledgedStatus
      description: Acknowledged Status
      type: String
    - contextPath: Covalence.Alert.alertCount
      description: Alert Count
      type: Number
    - contextPath: Covalence.Alert.alertHash
      description: Alert Hash
      type: String
    - contextPath: Covalence.Alert.analystDescription
      description: Analyst Description
      type: String
    - contextPath: Covalence.Alert.analystTitle
      description: Analyst Title
      type: String
    - contextPath: Covalence.Alert.assignee
      description: Assignee
      type: String
    - contextPath: Covalence.Alert.blacklistDetails.blacklistedEntity
      description: Blacklisted Entity
      type: String
    - contextPath: Covalence.Alert.blacklistDetails.bytesIn
      description: Bytes In
      type: Number
    - contextPath: Covalence.Alert.blacklistDetails.bytesOut
      description: Bytes Out
      type: Number
    - contextPath: Covalence.Alert.blacklistDetails.listLabels
      description: List Labels
      type: String
    - contextPath: Covalence.Alert.blacklistDetails.listUuids
      description: List Uuids
      type: String
    - contextPath: Covalence.Alert.createdTime
      description: Created Time
      type: Number
    - contextPath: Covalence.Alert.destCiscoUmbrellaRanking
      description: Dest Cisco Umbrella Ranking
      type: Number
    - contextPath: Covalence.Alert.destCiscoUmbrellaTopLevelDomainRanking
      description: Dest Cisco Umbrella Top Level Domain Ranking
      type: Number
    - contextPath: Covalence.Alert.destCityName
      description: Dest City Name
      type: String
    - contextPath: Covalence.Alert.destCountryName
      description: Dest Country Name
    - contextPath: Covalence.Alert.destDomainName
      description: Dest Domain Name
      type: String
    - contextPath: Covalence.Alert.destGeoX
      description: Dest Geo X
      type: Number
    - contextPath: Covalence.Alert.destGeoY
      description: Dest Geo Y
      type: Number
    - contextPath: Covalence.Alert.destIp
      description: Dest Ip
      type: String
    - contextPath: Covalence.Alert.destIpAttributes.k
      description: Key
      type: String
    - contextPath: Covalence.Alert.destIpAttributes.t
      description: Type
      type: Number
    - contextPath: Covalence.Alert.destIpAttributes.v
      description: Value
      type: String
    - contextPath: Covalence.Alert.destMajesticMillionRanking
      description: Dest Majestic Million Ranking
      type: Number
    - contextPath: Covalence.Alert.destMajesticMillionTopLevelDomainRanking
      description: Dest Majestic Million Top Level Domain Ranking
      type: Number
    - contextPath: Covalence.Alert.destPort
      description: Dest Port
      type: String
    - contextPath: Covalence.Alert.endpointAgentUuid
      description: Endpoint Agent Uuid
      type: String
    - contextPath: Covalence.Alert.facility
      description: Facility
      type: String
    - contextPath: Covalence.Alert.id
      description: Id
      type: String
    - contextPath: Covalence.Alert.isFavorite
      description: Is Favorite
      type: Boolean
    - contextPath: Covalence.Alert.lastAlertedTime
      description: Last Alerted Time
      type: Number
    - contextPath: Covalence.Alert.notes
      description: Notes
      type: String
    - contextPath: Covalence.Alert.organizationId
      description: Organization Id
      type: String
    - contextPath: Covalence.Alert.pcapResourceUuid
      description: Pcap Resource Uuid
      type: String
    - contextPath: Covalence.Alert.priority
      description: Priority
    - contextPath: Covalence.Alert.protocol
      description: Protocol
      type: String
    - contextPath: Covalence.Alert.sensorId
      description: Sensor Id
      type: String
    - contextPath: Covalence.Alert.severity
      description: Severity
      type: String
    - contextPath: Covalence.Alert.sigEvalDetails.id
      description: Id
      type: Number
    - contextPath: Covalence.Alert.sigEvalDetails.message
      description: Message
      type: String
    - contextPath: Covalence.Alert.sourceCiscoUmbrellaRanking
      description: Source Cisco Umbrella Ranking
      type: Number
    - contextPath: Covalence.Alert.sourceCiscoUmbrellaTopLevelDomainRanking
      description: Source Cisco Umbrella Top Level Domain Ranking
      type: Number
    - contextPath: Covalence.Alert.sourceCityName
      description: Source City Name
      type: String
    - contextPath: Covalence.Alert.sourceCountryName
      description: Source Country Name
      type: String
    - contextPath: Covalence.Alert.sourceDomainName
      description: Source Domain Name
      type: String
    - contextPath: Covalence.Alert.sourceGeoX
      description: Source Geo X
      type: Number
    - contextPath: Covalence.Alert.sourceGeoY
      description: Source Geo Y
      type: Number
    - contextPath: Covalence.Alert.sourceIp
      description: Source Ip
      type: String
    - contextPath: Covalence.Alert.sourceIpAttributes.k
      description: Key
      type: String
    - contextPath: Covalence.Alert.sourceIpAttributes.t
      description: Type
      type: Number
    - contextPath: Covalence.Alert.sourceIpAttributes.v
      description: Value
      type: String
    - contextPath: Covalence.Alert.sourceMajesticMillionRanking
      description: Source Majestic Million Ranking
      type: Number
    - contextPath: Covalence.Alert.sourceMajesticMillionTopLevelDomainRanking
      description: Source Majestic Million Top Level Domain Ranking
      type: Number
    - contextPath: Covalence.Alert.sourcePort
      description: Source Port
      type: String
    - contextPath: Covalence.Alert.subType
      description: Sub Type
      type: String
    - contextPath: Covalence.Alert.title
      description: Title
      type: String
    - contextPath: Covalence.Alert.type
      description: Type
      type: String
  - arguments:
    - default: false
      description: 'Only required in broker mode, used to target a specific organization:
        target_org="Acme Corporation"'
      isArray: false
      name: target_org
      required: false
      secret: false
    - default: false
      description: if details=true, will return the complete response from Covalence
        API
      isArray: false
      name: details
      required: false
      secret: false
    deprecated: false
    description: Lists Covalence sensors
    execution: false
    name: cov-secpr-list-sensors
    outputs:
    - contextPath: Covalence.Sensors.id
      description: Id
      type: String
    - contextPath: Covalence.Sensors.name
      description: Name
      type: String
    - contextPath: Covalence.Sensors.isAuthorized
      description: Is Authorized
      type: Boolean
    - contextPath: Covalence.Sensors.isNetflowGenerator
      description: Is Netflow Generator
      type: Boolean
    - contextPath: Covalence.Sensors.bytesIn
      description: Bytes In
      type: Number
    - contextPath: Covalence.Sensors.bytesOut
      description: Bytes Out
      type: Number
    - contextPath: Covalence.Sensors.lastActive
      description: Last Active
      type: String
    - contextPath: Covalence.Sensors.listeningInterfaces
      description: Listening Interfaces
      type: String
  - arguments:
    - default: false
      description: 'Only required in broker mode, used to target a specific organization:
        target_org="Acme Corporation"'
      isArray: false
      name: target_org
      required: false
      secret: false
    - default: false
      description: Sensor id
      isArray: false
      name: sensor_id
      required: true
      secret: false
    deprecated: false
    description: Get sensor details when provided with the sensor id
    execution: false
    name: cov-secpr-get-sensor
    outputs:
    - contextPath: Covalence.Sensor.id
      description: Id
      type: String
    - contextPath: Covalence.Sensor.name
      description: Name
      type: String
    - contextPath: Covalence.Sensor.isAuthorized
      description: Is Authorized
      type: Boolean
    - contextPath: Covalence.Sensor.listeningInterfaces
      description: Listening Interfaces
      type: String
    - contextPath: Covalence.Sensor.isNetflowGenerator
      description: Is Netflow Generator
      type: Boolean
    - contextPath: Covalence.Sensor.bytesIn
      description: Bytes In
      type: Number
    - contextPath: Covalence.Sensor.bytesOut
      description: Bytes Out
      type: Number
    - contextPath: Covalence.Sensor.lastActive
      description: Last Active
      type: String
  - arguments:
    - default: false
      description: 'Only required in broker mode, used to target a specific organization:
        target_org="Acme Corporation"'
      isArray: false
      name: target_org
      required: false
      secret: false
    - default: false
      description: Maximum number of connection summary by ip to be returned, if none
        provided will be set to 100
      isArray: false
      name: max_count
      required: false
      secret: false
    - default: false
      description: Initial index where to start listing connection summaries
      isArray: false
      name: initial_index
      required: false
      secret: false
    - default: false
      description: source ip filter, if used only connections related to the specified
        source ip will be returned
      isArray: false
      name: source_ip
      required: false
      secret: false
    - default: false
      description: Minimal time in %Y-%m-%dT%H:%M:%S format and UTC time zone
      isArray: false
      name: start_time
      required: false
      secret: false
    - default: false
      description: Maximal time in %Y-%m-%dT%H:%M:%S format and UTC time zone
      isArray: false
      name: end_time
      required: false
      secret: false
    - default: false
      description: if "clients_only=true", only connections labeled as client connections
        will be returned
      isArray: false
      name: clients_only
      required: false
      secret: false
    - default: false
      description: if "internal_only=true", only internal connections will be returned
      isArray: false
      name: internal_only
      required: false
      secret: false
    - default: false
      description: Advanced filter query
      isArray: false
      name: advanced_filter
      required: false
      secret: false
    - default: false
      description: if details=true, will return the complete response from Covalence
        API
      isArray: false
      name: details
      required: false
      secret: false
    deprecated: false
    description: List summarized connections details by IP Address
    execution: false
    name: cov-secpr-connections-summary-ip
    outputs:
    - contextPath: Covalence.Connections.averageDuration
      description: Average Duration
      type: Number
    - contextPath: Covalence.Connections.bytesIn
      description: Bytes In
      type: Number
    - contextPath: Covalence.Connections.bytesOut
      description: Bytes Out
      type: Number
    - contextPath: Covalence.Connections.clientServerRelationship
      description: Client Server Relationship
      type: String
    - contextPath: Covalence.Connections.continuingConnectionCount
      description: Continuing Connection Count
      type: Number
    - contextPath: Covalence.Connections.destinationCity
      description: Destination City
      type: String
    - contextPath: Covalence.Connections.destinationCountry
      description: Destination Country
      type: String
    - contextPath: Covalence.Connections.destinationId
      description: Destination Id
      type: String
    - contextPath: Covalence.Connections.destinationIpAddress
      description: Destination Ip Address
      type: String
    - contextPath: Covalence.Connections.destinationMacAddress
      description: Destination Mac Address
      type: String
    - contextPath: Covalence.Connections.dstDomainName
      description: Dst Domain Name
      type: String
    - contextPath: Covalence.Connections.id
      description: Id
      type: String
    - contextPath: Covalence.Connections.packetsIn
      description: Packets In
      type: Number
    - contextPath: Covalence.Connections.packetsOut
      description: Packets Out
      type: Number
    - contextPath: Covalence.Connections.serverPortCount
      description: Server Port Count
      type: Number
    - contextPath: Covalence.Connections.serverPorts
      description: Server Ports
      type: String
    - contextPath: Covalence.Connections.sourceCity
      description: Source City
      type: String
    - contextPath: Covalence.Connections.sourceCountry
      description: Source Country
      type: String
    - contextPath: Covalence.Connections.sourceDomainName
      description: Source Domain Name
      type: String
    - contextPath: Covalence.Connections.sourceId
      description: Source Id
      type: String
    - contextPath: Covalence.Connections.sourceIpAddress
      description: Source Ip Address
      type: String
    - contextPath: Covalence.Connections.sourceMacAddress
      description: Source Mac Address
      type: String
    - contextPath: Covalence.Connections.terminatedConnectionCount
      description: Terminated Connection Count
      type: Number
    - contextPath: Covalence.Connections.totalDuration
      description: Total Duration
      type: Number
  - arguments:
    - default: false
      description: 'Only required in broker mode, used to target a specific organization:
        target_org="Acme Corporation"'
      isArray: false
      name: target_org
      required: false
      secret: false
    - default: false
      description: Maximum number of connection summary by port to be returned, if
        none provided will be set to 100
      isArray: false
      name: max_count
      required: false
      secret: false
    - default: false
      description: Initial index where to start listing connection summaries
      isArray: false
      name: initial_index
      required: false
      secret: false
    - default: false
      description: source ip filter, only connections related to the specified source
        ip will be returned
      isArray: false
      name: source_ip
      required: true
      secret: false
    - default: false
      description: Minimal time in %Y-%m-%dT%H:%M:%S format and UTC time zone
      isArray: false
      name: start_time
      required: false
      secret: false
    - default: false
      description: Maximal time in %Y-%m-%dT%H:%M:%S format and UTC time zone
      isArray: false
      name: end_time
      required: false
      secret: false
    - default: false
      description: if "clients_only=true", only connections labeled as client connections
        will be returned
      isArray: false
      name: clients_only
      required: false
      secret: false
    - default: false
      description: if "internal_only=true", only internal connections will be returned
      isArray: false
      name: internal_only
      required: false
      secret: false
    - default: false
      description: Advanced filter query
      isArray: false
      name: advanced_filter
      required: false
      secret: false
    - default: false
      description: if details=true, will return the complete response from Covalence
        API
      isArray: false
      name: details
      required: false
      secret: false
    deprecated: false
    description: List summarized connections details by Port
    execution: false
    name: cov-secpr-connections-summary-port
    outputs:
    - contextPath: Covalence.Connections.averageDuration
      description: Average Duration
      type: Number
    - contextPath: Covalence.Connections.bytesIn
      description: Bytes In
      type: Number
    - contextPath: Covalence.Connections.bytesOut
      description: Bytes Out
      type: Number
    - contextPath: Covalence.Connections.continuingConnectionCount
      description: Continuing Connection Count
      type: Number
    - contextPath: Covalence.Connections.destinationCity
      description: Destination City
      type: String
    - contextPath: Covalence.Connections.destinationCountry
      description: Destination Country
      type: String
    - contextPath: Covalence.Connections.destinationId
      description: Destination Id
      type: String
    - contextPath: Covalence.Connections.destinationIpAddress
      description: Destination Ip Address
      type: String
    - contextPath: Covalence.Connections.destinationMacAddress
      description: Destination Mac Address
      type: String
    - contextPath: Covalence.Connections.dstDomainName
      description: Dst Domain Name
      type: String
    - contextPath: Covalence.Connections.endTime
      description: End Time
      type: Date
    - contextPath: Covalence.Connections.id
      description: Id
      type: String
    - contextPath: Covalence.Connections.packetsIn
      description: Packets In
      type: Number
    - contextPath: Covalence.Connections.packetsOut
      description: Packets Out
      type: Number
    - contextPath: Covalence.Connections.protocol
      description: Protocol
      type: String
    - contextPath: Covalence.Connections.serverPort
      description: Server Port
      type: Number
    - contextPath: Covalence.Connections.sourceCity
      description: Source City
      type: String
    - contextPath: Covalence.Connections.sourceCountry
      description: Source Country
      type: String
    - contextPath: Covalence.Connections.sourceDomainName
      description: Source Domain Name
      type: String
    - contextPath: Covalence.Connections.sourceId
      description: Source Id
      type: String
    - contextPath: Covalence.Connections.sourceIpAddress
      description: Source Ip Address
      type: String
    - contextPath: Covalence.Connections.sourceMacAddress
      description: Source Mac Address
      type: String
    - contextPath: Covalence.Connections.startTime
      description: Start Time
      type: Date
    - contextPath: Covalence.Connections.terminatedConnectionCount
      description: Terminated Connection Count
      type: Number
    - contextPath: Covalence.Connections.totalDuration
      description: Total Duration
      type: Number
  - arguments:
    - default: false
      description: 'Only required in broker mode, used to target a specific organization:
        target_org="Acme Corporation"'
      isArray: false
      name: target_org
      required: false
      secret: false
    - default: false
      description: Maximum number of DNS resolutions to be returned, if none provided
        will be set to 100
      isArray: false
      name: max_count
      required: false
      secret: false
    - default: false
      description: Initial index where to start listing DNS resolutions
      isArray: false
      name: initial_index
      required: false
      secret: false
    - default: false
      description: Minimal time in %Y-%m-%dT%H:%M:%S format and UTC time zone
      isArray: false
      name: request_time_after
      required: false
      secret: false
    - default: false
      description: Maximal time in %Y-%m-%dT%H:%M:%S format and UTC time zone
      isArray: false
      name: request_time_before
      required: false
      secret: false
    - default: false
      description: Domain name filter, if used will only return DNS resolutions from
        the specified domain name
      isArray: false
      name: domain_name
      required: false
      secret: false
    - default: false
      description: IP filter, if used will only return DNS resolutions to the specified
        IP
      isArray: false
      name: resolved_ip
      required: false
      secret: false
    - default: false
      description: Source IP filter, if used will only return DNS resolutions originating
        from the specified IP
      isArray: false
      name: request_origin_ip
      required: false
      secret: false
    - default: false
      description: Nameserver IP filter, if used will only return DNS resolutions
        involving the specified nameserver IP
      isArray: false
      name: nameserver_ip
      required: false
      secret: false
    - default: false
      description: Advanced filter query
      isArray: false
      name: advanced_filter
      required: false
      secret: false
    - default: false
      description: if details=true, will return the complete response from Covalence
        API
      isArray: false
      name: details
      required: false
      secret: false
    deprecated: false
    description: List summarized connections details by Port
    execution: false
    name: cov-secpr-list-dns-resolutions
    outputs:
    - contextPath: Covalence.DNSResolutions.id
      description: Id
      type: String
    - contextPath: Covalence.DNSResolutions.domainName
      description: Domain Name
      type: String
    - contextPath: Covalence.DNSResolutions.resolvedIp
      description: Resolved Ip
      type: String
    - contextPath: Covalence.DNSResolutions.requestOriginIp
      description: Request Origin Ip
      type: String
    - contextPath: Covalence.DNSResolutions.nameserverIp
      description: Nameserver Ip
      type: String
    - contextPath: Covalence.DNSResolutions.nodeLabel
      description: Node Label
      type: String
    - contextPath: Covalence.DNSResolutions.requestTime
      description: Request Time
      type: Number
    - contextPath: Covalence.DNSResolutions.byteCount
      description: Byte Count
      type: Number
    - contextPath: Covalence.DNSResolutions.pktCount
      description: Pkt Count
      type: Number
  - arguments:
    - default: false
      description: 'Only required in broker mode, used to target a specific organization:
        target_org="Acme Corporation"'
      isArray: false
      name: target_org
      required: false
      secret: false
    deprecated: false
    description: List internal networks
    execution: false
    name: cov-secpr-list-internal-networks
    outputs:
    - contextPath: Covalence.InternalNetworks.cidr
      description: Cidr
      type: String
    - contextPath: Covalence.InternalNetworks.notes
      description: Notes
      type: String
  - arguments:
    - default: false
      description: 'Only required in broker mode, used to target a specific organization:
        target_org="Acme Corporation"'
      isArray: false
      name: target_org
      required: false
      secret: false
    - default: false
      description: The network to be set as internal in CIDR notation
      isArray: false
      name: cidr
      required: true
      secret: false
    - default: false
      description: Comment notes associated with the network, notes must be inside
        quotes
      isArray: false
      name: notes
      required: true
      secret: false
    deprecated: false
    description: Set internal networks
    execution: false
    name: cov-secpr-set-internal-networks
    outputs:
    - contextPath: Covalence.InternalNetworks.cidr
      description: Cidr
      type: String
    - contextPath: Covalence.InternalNetworks.notes
      description: Notes
      type: String
  - arguments:
    - default: false
      description: 'Only required in broker mode, used to target a specific organization:
        target_org="Acme Corporation"'
      isArray: false
      name: target_org
      required: false
      secret: false
    - default: false
      description: Advanced filter query, if used any other parameters provided to
        the command will be ignored
      isArray: false
      name: advanced_filter
      required: false
      secret: false
    - default: false
      description: if details=true, will return the complete response from Covalence
        API
      isArray: false
      name: details
      required: false
      secret: false
    deprecated: false
    description: List endpoint agents
    execution: false
    name: cov-secpr-list-endpoint-agents
    outputs:
    - contextPath: Covalence.EndpointAgents.agentUuid
      description: Agent Uuid
      type: String
    - contextPath: Covalence.EndpointAgents.agentVersion
      description: Agent Version
      type: String
    - contextPath: Covalence.EndpointAgents.firstSeenTime
      description: First Seen Time
      type: Date
    - contextPath: Covalence.EndpointAgents.lastSeenTime
      description: Last Seen Time
      type: Date
    - contextPath: Covalence.EndpointAgents.lastSessionUser
      description: Last Session User
      type: String
    - contextPath: Covalence.EndpointAgents.isMobile
      description: Is Mobile
      type: Boolean
    - contextPath: Covalence.EndpointAgents.isConnected
      description: Is Connected
      type: Boolean
    - contextPath: Covalence.EndpointAgents.coreVersion
      description: Core Version
      type: String
    - contextPath: Covalence.EndpointAgents.coreArchitecture
      description: Core Architecture
      type: String
    - contextPath: Covalence.EndpointAgents.coreOs
      description: Core Os
      type: String
    - contextPath: Covalence.EndpointAgents.operatingSystem
      description: Operating System
      type: String
    - contextPath: Covalence.EndpointAgents.hostName
      description: Host Name
      type: String
    - contextPath: Covalence.EndpointAgents.hardwareVendor
      description: Hardware Vendor
      type: String
    - contextPath: Covalence.EndpointAgents.hardwareModel
      description: Hardware Model
      type: String
    - contextPath: Covalence.EndpointAgents.arch
      description: Arch
      type: String
    - contextPath: Covalence.EndpointAgents.osDistro
      description: Os Distro
      type: String
    - contextPath: Covalence.EndpointAgents.osVersion
      description: Os Version
      type: String
    - contextPath: Covalence.EndpointAgents.kernelVersion
      description: Kernel Version
      type: String
    - contextPath: Covalence.EndpointAgents.operatingSystemReleaseId
      description: Operating System Release Id
      type: String
    - contextPath: Covalence.EndpointAgents.ipAddress
      description: Ip Address
      type: String
    - contextPath: Covalence.EndpointAgents.secondaryIpAddress
      description: Secondary Ip Address
      type: String
    - contextPath: Covalence.EndpointAgents.ipAddresses
      description: Ip Addresses
      type: String
    - contextPath: Covalence.EndpointAgents.serialNumber
      description: Serial Number
      type: String
    - contextPath: Covalence.EndpointAgents.deviceIdentifier
      description: Device Identifier
      type: String
    - contextPath: Covalence.EndpointAgents.cpuArchitectureEnum
      description: Cpu Architecture Enum
      type: String
  - arguments:
    - default: false
      description: 'Only required in broker mode, used to target a specific organization:
        target_org="Acme Corporation"'
      isArray: false
      name: target_org
      required: false
      secret: false
    - default: false
      description: User filter
      isArray: false
      name: user
      required: true
      secret: false
    deprecated: false
    description: List endpoint agents where the last session user is the one provided
      as parameter
    execution: false
    name: cov-secpr-find-endpoint-agents-by-user
    outputs:
    - contextPath: Covalence.EndpointAgents.agentUuid
      description: Agent Uuid
      type: String
    - contextPath: Covalence.EndpointAgents.agentVersion
      description: Agent Version
      type: String
    - contextPath: Covalence.EndpointAgents.firstSeenTime
      description: First Seen Time
      type: Date
    - contextPath: Covalence.EndpointAgents.lastSeenTime
      description: Last Seen Time
      type: Date
    - contextPath: Covalence.EndpointAgents.lastSessionUser
      description: Last Session User
      type: String
    - contextPath: Covalence.EndpointAgents.isMobile
      description: Is Mobile
      type: Boolean
    - contextPath: Covalence.EndpointAgents.isConnected
      description: Is Connected
      type: Boolean
    - contextPath: Covalence.EndpointAgents.coreVersion
      description: Core Version
      type: String
    - contextPath: Covalence.EndpointAgents.coreArchitecture
      description: Core Architecture
      type: String
    - contextPath: Covalence.EndpointAgents.coreOs
      description: Core Os
      type: String
    - contextPath: Covalence.EndpointAgents.operatingSystem
      description: Operating System
      type: String
    - contextPath: Covalence.EndpointAgents.hostName
      description: Host Name
      type: String
    - contextPath: Covalence.EndpointAgents.hardwareVendor
      description: Hardware Vendor
      type: String
    - contextPath: Covalence.EndpointAgents.hardwareModel
      description: Hardware Model
      type: String
    - contextPath: Covalence.EndpointAgents.arch
      description: Arch
      type: String
    - contextPath: Covalence.EndpointAgents.osDistro
      description: Os Distro
      type: String
    - contextPath: Covalence.EndpointAgents.osVersion
      description: Os Version
      type: String
    - contextPath: Covalence.EndpointAgents.kernelVersion
      description: Kernel Version
      type: String
    - contextPath: Covalence.EndpointAgents.operatingSystemReleaseId
      description: Operating System Release Id
      type: String
    - contextPath: Covalence.EndpointAgents.ipAddress
      description: Ip Address
      type: String
    - contextPath: Covalence.EndpointAgents.secondaryIpAddress
      description: Secondary Ip Address
      type: String
    - contextPath: Covalence.EndpointAgents.ipAddresses
      description: Ip Addresses
      type: String
    - contextPath: Covalence.EndpointAgents.serialNumber
      description: Serial Number
      type: String
    - contextPath: Covalence.EndpointAgents.deviceIdentifier
      description: Device Identifier
      type: String
    - contextPath: Covalence.EndpointAgents.cpuArchitectureEnum
      description: Cpu Architecture Enum
      type: String
  - arguments:
    - default: false
      description: 'Only required in broker mode, used to target a specific organization:
        target_org="Acme Corporation"'
      isArray: false
      name: target_org
      required: false
      secret: false
    - default: false
      description: Endpoint agent UUID
      isArray: false
      name: uuid
      required: true
      secret: false
    deprecated: false
    description: Find the endpoint agent with the UUID provided as parameter
    execution: false
    name: cov-secpr-find-endpoint-agents-by-uuid
    outputs:
    - contextPath: Covalence.EndpointAgents.agentUuid
      description: Agent Uuid
      type: String
    - contextPath: Covalence.EndpointAgents.agentVersion
      description: Agent Version
      type: String
    - contextPath: Covalence.EndpointAgents.firstSeenTime
      description: First Seen Time
      type: Date
    - contextPath: Covalence.EndpointAgents.lastSeenTime
      description: Last Seen Time
      type: Date
    - contextPath: Covalence.EndpointAgents.lastSessionUser
      description: Last Session User
      type: String
    - contextPath: Covalence.EndpointAgents.isMobile
      description: Is Mobile
      type: Boolean
    - contextPath: Covalence.EndpointAgents.isConnected
      description: Is Connected
      type: Boolean
    - contextPath: Covalence.EndpointAgents.coreVersion
      description: Core Version
      type: String
    - contextPath: Covalence.EndpointAgents.coreArchitecture
      description: Core Architecture
      type: String
    - contextPath: Covalence.EndpointAgents.coreOs
      description: Core Os
      type: String
    - contextPath: Covalence.EndpointAgents.operatingSystem
      description: Operating System
      type: String
    - contextPath: Covalence.EndpointAgents.hostName
      description: Host Name
      type: String
    - contextPath: Covalence.EndpointAgents.hardwareVendor
      description: Hardware Vendor
      type: String
    - contextPath: Covalence.EndpointAgents.hardwareModel
      description: Hardware Model
      type: String
    - contextPath: Covalence.EndpointAgents.arch
      description: Arch
      type: String
    - contextPath: Covalence.EndpointAgents.osDistro
      description: Os Distro
      type: String
    - contextPath: Covalence.EndpointAgents.osVersion
      description: Os Version
      type: String
    - contextPath: Covalence.EndpointAgents.kernelVersion
      description: Kernel Version
      type: String
    - contextPath: Covalence.EndpointAgents.operatingSystemReleaseId
      description: Operating System Release Id
      type: String
    - contextPath: Covalence.EndpointAgents.ipAddress
      description: Ip Address
      type: String
    - contextPath: Covalence.EndpointAgents.secondaryIpAddress
      description: Secondary Ip Address
      type: String
    - contextPath: Covalence.EndpointAgents.ipAddresses
      description: Ip Addresses
      type: String
    - contextPath: Covalence.EndpointAgents.serialNumber
      description: Serial Number
      type: String
    - contextPath: Covalence.EndpointAgents.deviceIdentifier
      description: Device Identifier
      type: String
    - contextPath: Covalence.EndpointAgents.cpuArchitectureEnum
      description: Cpu Architecture Enum
      type: String
  - arguments:
    - default: false
      description: 'Only required in broker mode, used to target a specific organization:
        target_org="Acme Corporation"'
      isArray: false
      name: target_org
      required: false
      secret: false
    - default: false
      description: Process name
      isArray: false
      name: name
      required: false
      secret: false
    - default: false
      description: Advanced filter query
      isArray: false
      name: advanced_filter
      required: false
      secret: false
    - default: false
      description: if details=true, will return the complete response from Covalence
        API
      isArray: false
      name: details
      required: false
      secret: false
    deprecated: false
    description: Search processes by name or advanced filter, at least one parameter
      is required
    execution: false
    name: cov-secpr-search-endpoint-process
    outputs:
    - contextPath: Covalence.EndpointProcess.id
      description: Id
      type: Number
    - contextPath: Covalence.EndpointProcess.agentUuid
      description: Agent Uuid
      type: String
    - contextPath: Covalence.EndpointProcess.processName
      description: Process Name
      type: String
    - contextPath: Covalence.EndpointProcess.processPath
      description: Process Path
      type: String
    - contextPath: Covalence.EndpointProcess.parentProcessName
      description: Parent Process Name
      type: String
    - contextPath: Covalence.EndpointProcess.parentProcessPath
      description: Parent Process Path
      type: String
    - contextPath: Covalence.EndpointProcess.commandLine
      description: Command Line
      type: String
    - contextPath: Covalence.EndpointProcess.username
      description: Username
      type: String
    - contextPath: Covalence.EndpointProcess.firstSeenTime
      description: First Seen Time
      type: Date
    - contextPath: Covalence.EndpointProcess.lastSeenTime
      description: Last Seen Time
      type: Date
    - contextPath: Covalence.EndpointProcess.lastEndTime
      description: Last End Time
      type: Date
    - contextPath: Covalence.EndpointProcess.seenCount
      description: Seen Count
      type: Number
    - contextPath: Covalence.EndpointProcess.activeCount
      description: Active Count
      type: Number
  - arguments:
    - default: false
      description: 'Only required in broker mode, used to target a specific organization:
        target_org="Acme Corporation"'
      isArray: false
      name: target_org
      required: false
      secret: false
    - default: false
      description: The name of installed software, quotes are required is space character
        is used. At least one parameter is required.
      isArray: false
      name: name
      required: true
      secret: false
    - default: false
      description: The version of installed software
      isArray: false
      name: version
      required: false
      secret: false
    - default: false
      description: Advanced filter query
      isArray: false
      name: advanced_filter
      required: false
      secret: false
    - default: false
      description: if details=true, will return the complete response from Covalence
        API
      isArray: false
      name: details
      required: false
      secret: false
    deprecated: false
    description: Search for endpoint installed software
    execution: false
    name: cov-secpr-search-endpoint-installed-software
    outputs:
    - contextPath: Covalence.EndpointSoftware.arch
      description: Arch
      type: Number
    - contextPath: Covalence.EndpointSoftware.type
      description: Type
      type: Number
    - contextPath: Covalence.EndpointSoftware.packageManager
      description: Package Manager
      type: Number
    - contextPath: Covalence.EndpointSoftware.installTimestamp
      description: Install Timestamp
      type: Date
    - contextPath: Covalence.EndpointSoftware.uninstallTimestamp
      description: Uninstall Timestamp
      type: Date
    - contextPath: Covalence.EndpointSoftware.name
      description: Name
      type: String
    - contextPath: Covalence.EndpointSoftware.version
      description: Version
      type: String
    - contextPath: Covalence.EndpointSoftware.vendor
      description: Vendor
      type: String
    - contextPath: Covalence.EndpointSoftware.installPath
      description: Install Path
      type: String
    - contextPath: Covalence.EndpointSoftware.appDataPath
      description: App Data Path
      type: String
    - contextPath: Covalence.EndpointSoftware.sharedDataPath
      description: Shared Data Path
      type: String
    - contextPath: Covalence.EndpointSoftware.installedForUser
      description: Installed For User
      type: String
    - contextPath: Covalence.EndpointSoftware.installSource
      description: Install Source
      type: String
    - contextPath: Covalence.EndpointSoftware.id
      description: Id
      type: Number
    - contextPath: Covalence.EndpointSoftware.agentUuid
      description: Agent Uuid
      type: String
    - contextPath: Covalence.EndpointSoftware.softwareNotifyAction
      description: Software Notify Action
      type: String
  - arguments: []
    deprecated: false
    description: List monitored organizations, only available in broker mode
    execution: false
    name: cov-secpr-list-organizations
    outputs:
    - contextPath: Covalence.Organization.org_name
      description: Org_name
      type: String
  dockerimage: demisto/xsoar-tools:1.0.0.25075
  isfetch: true
  runonce: false
  script: '-'
  subtype: python3
  type: python
beta: false
tests:
- No tests (auto formatted)
marketplaces:
- xsoar
- marketplacev2<|MERGE_RESOLUTION|>--- conflicted
+++ resolved
@@ -64,15 +64,12 @@
   name: incidentType
   required: false
   type: 13
-<<<<<<< HEAD
-=======
 - defaultvalue: '50'
   display: Fetch limit
   name: max_fetch
   required: false
   type: 0
   hidden: true
->>>>>>> 692c3f74
 description: Triggers by any alert from endpoint, cloud, and network security monitoring,
   with mitigation steps where applicable. Query Covalence for more detail.
 display: Covalence For Security Providers
