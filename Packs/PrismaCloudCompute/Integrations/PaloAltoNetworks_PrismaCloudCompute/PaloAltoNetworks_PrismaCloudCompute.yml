category: Network Security
commonfields:
  id: PaloAltoNetworks_PrismaCloudCompute
  version: -1
configuration:
- name: isFetch
  display: Fetch incidents
  required: false
  type: 8
- name: address
  display: |-
    Prisma Cloud Compute Console URL and Port
    (e.g., https://example.net:1234)
  required: true
  type: 0
  additionalinfo:
- name: project
  display: Prisma Cloud Compute Project Name (if applicable)
  required: false
  defaultvalue:
  type: 0
  additionalinfo:
- name: insecure
  display: Trust any certificate (not secure)
  required: false
  defaultvalue: ""
  type: 8
  additionalinfo:
- name: proxy
  display: Use system proxy settings
  required: false
  defaultvalue: ""
  type: 8
  additionalinfo:
- name: credentials
  display: Username
  required: true
  defaultvalue:
  type: 9
  additionalinfo:
  displaypassword: ""
  hiddenusername: false
- name: certificate
  display: Prisma Cloud Compute CA Certificate
  required: false
  defaultvalue:
  type: 12
  additionalinfo:
- name: incidentType
  display: Incident type
  required: false
  type: 13
description: Use the Prisma Cloud Compute integration to fetch incidents from your
  Prisma Cloud Compute environment.
display: Palo Alto Networks - Prisma Cloud Compute
name: PaloAltoNetworks_PrismaCloudCompute
script:
  dockerimage: demisto/python3:3.9.8.24399
  isfetch: true
  longRunning: false
  longRunningPort: false
  runonce: false
  script: "-"
  subtype: python3
  type: python
  commands:
  - name: prisma-cloud-compute-profile-host-list
    description: Get information about the hosts and their profile events. This command supports asterisks which allows you to get host profiles by filtering its fields according to a specific substring.
    deprecated: false
    arguments:
    - name: hostname
      description: A comma-separated list of profile (hostname) IDs. For example, !prisma-cloud-compute-profile-host-list hostname="*149*,*257*".
      required: false
      isArray: true
      defaultValue: ""
    - name: limit
      description: The maximum number of hosts and their profile events to return. Must be between 1-50.
      required: false
      isArray: false
      defaultValue: "15"
    - name: offset
      description: The offset by which to begin listing hosts and their profile events.
      required: false
      isArray: false
      defaultValue: "0"
    outputs:
    - contextPath: PrismaCloudCompute.ProfileHost._id
      description: The profile ID (hostname).
      type: String
    - contextPath: PrismaCloudCompute.ProfileHost.accountID
      description: The cloud account ID associated with the profile.
      type: String
    - contextPath: PrismaCloudCompute.ProfileHost.apps.listeningPorts.command
      description: The command that triggered the connection.
      type: String
    - contextPath: PrismaCloudCompute.ProfileHost.apps.listeningPorts.modified
      description: The timestamp of when the event occurred.
      type: Date
    - contextPath: PrismaCloudCompute.ProfileHost.apps.listeningPorts.port
      description: The listening port number.
      type: Number
    - contextPath: PrismaCloudCompute.ProfileHost.apps.listeningPorts.processPath
      description: The path to the process that uses the port.
      type: String
    - contextPath: PrismaCloudCompute.ProfileHost.apps.name
      description: The app name.
      type: String
    - contextPath: PrismaCloudCompute.ProfileHost.apps.outgoingPorts.command
      description: The command that triggered the connection.
      type: String
    - contextPath: PrismaCloudCompute.ProfileHost.apps.outgoingPorts.country
      description: The country ISO code for the given IP address.
      type: String
    - contextPath: PrismaCloudCompute.ProfileHost.apps.outgoingPorts.ip
      description: The IP address captured over this port.
      type: String
    - contextPath: PrismaCloudCompute.ProfileHost.apps.outgoingPorts.modified
      description: The timestamp of when the event occurred.
      type: Date
    - contextPath: PrismaCloudCompute.ProfileHost.apps.outgoingPorts.port
      description: The outgoing port number.
      type: Number
    - contextPath: PrismaCloudCompute.ProfileHost.apps.outgoingPorts.processPath
      description: The path to the process that uses the port.
      type: String
    - contextPath: PrismaCloudCompute.ProfileHost.apps.processes.command
      description: The executed command.
      type: String
    - contextPath: PrismaCloudCompute.ProfileHost.apps.processes.md5
      description: The process binary MD5 sum.
      type: String
    - contextPath: PrismaCloudCompute.ProfileHost.apps.processes.modified
      description: Whether the process binary was modified after the container started.
      type: Boolean
    - contextPath: PrismaCloudCompute.ProfileHost.apps.processes.path
      description: The process binary path.
      type: String
    - contextPath: PrismaCloudCompute.ProfileHost.apps.processes.ppath
      description: The parent process path.
      type: String
    - contextPath: PrismaCloudCompute.ProfileHost.apps.processes.time
      description: The time in which the process was added. If the process was modified, time is the modification time.
      type: Date
    - contextPath: PrismaCloudCompute.ProfileHost.apps.processes.user
      description: The username of the user who started the process.
      type: String
    - contextPath: PrismaCloudCompute.ProfileHost.apps.startupProcess.command
      description: The executed command.
      type: String
    - contextPath: PrismaCloudCompute.ProfileHost.apps.startupProcess.md5
      description: The process binary MD5 sum.
      type: String
    - contextPath: PrismaCloudCompute.ProfileHost.apps.startupProcess.modified
      description: Whether the process binary was modified after the container started.
      type: Boolean
    - contextPath: PrismaCloudCompute.ProfileHost.apps.startupProcess.path
      description: The process binary path.
      type: String
    - contextPath: PrismaCloudCompute.ProfileHost.apps.startupProcess.ppath
      description: The parent process path.
      type: String
    - contextPath: PrismaCloudCompute.ProfileHost.apps.startupProcess.time
      description: The time in which the process was added. If the process was modified, time is the modification time.
      type: Date
    - contextPath: PrismaCloudCompute.ProfileHost.apps.startupProcess.user
      description: The username of the user who started the process.
      type: String
    - contextPath: PrismaCloudCompute.ProfileHost.collections
      description: A list of collections to which this profile applies.
      type: String
    - contextPath: PrismaCloudCompute.ProfileHost.created
      description: The profile creation time.
      type: Date
    - contextPath: PrismaCloudCompute.ProfileHost.hash
      description: The uint32 hash associated with the profile.
      type: Number
    - contextPath: PrismaCloudCompute.ProfileHost.labels
      description: The labels associated with the profile.
      type: String
    - contextPath: PrismaCloudCompute.ProfileHost.sshEvents.command
      description: The executed command.
      type: String
    - contextPath: PrismaCloudCompute.ProfileHost.sshEvents.country
      description: The SSH client's country of origin.
      type: String
    - contextPath: PrismaCloudCompute.ProfileHost.sshEvents.ip
      description: The connection client IP address.
      type: String
    - contextPath: PrismaCloudCompute.ProfileHost.sshEvents.loginTime
      description: The SSH login time.
      type: Date
    - contextPath: PrismaCloudCompute.ProfileHost.sshEvents.md5
      description: The process binary MD5 sum.
      type: String
    - contextPath: PrismaCloudCompute.ProfileHost.sshEvents.modified
      description: Whether the process binary was modified after the container started.
      type: Boolean
    - contextPath: PrismaCloudCompute.ProfileHost.sshEvents.path
      description: The process binary path.
      type: String
    - contextPath: PrismaCloudCompute.ProfileHost.sshEvents.ppath
      description: The parent process path.
      type: String
    - contextPath: PrismaCloudCompute.ProfileHost.sshEvents.time
      description: The time in which the process was added. If the process was modified, time is the modification time.
      type: Date
    - contextPath: PrismaCloudCompute.ProfileHost.sshEvents.user
      description: The username of the user who started the process.
      type: String
    - contextPath: PrismaCloudCompute.ProfileHost.time
      description: The last time this profile was modified.
      type: Date
    - contextPath: PrismaCloudCompute.ProfileHost.geoip.countries.code
      description: The country code of the computer that accessed the host.
      type: String
    - contextPath: PrismaCloudCompute.ProfileHost.geoip.countries.ip
      description: The IP address of the computer that accessed the host.
      type: String
    - contextPath: PrismaCloudCompute.ProfileHost.geoip.countries.modified
      description: The last time the IP address associated with this country accessed the host console.
      type: Date
    - contextPath: PrismaCloudCompute.ProfileHost.geoip.modified
      description: The last time any of the country IP addresses accessed the host console.
      type: Date
  - name: prisma-cloud-compute-profile-container-list
    description: Get information about the containers and their profile events. This command supports asterisks which allows you to get container profiles by filtering its fields according to a specific substring.
    deprecated: false
    arguments:
    - name: cluster
      description: A comma-separated list of runtime profile Kubernetes clusters.
      required: false
      isArray: true
      defaultValue: ""
    - name: id
      description: A comma-separated list of runtime profile (hostname) IDs. For example, !prisma-cloud-compute-profile-container-list id="*256*,*148*".
      required: false
      isArray: true
      defaultValue: ""
    - name: image
      description: A comma-separated list of runtime profile images. For example, !prisma-cloud-compute-profile-container-list image="*console*,*defender*".
      required: false
      isArray: true
      defaultValue: ""
    - name: image_id
      description: A comma-separated list of runtime profile image IDs. For example, !prisma-cloud-compute-profile-container-list image_id="*123*,*456*".
      required: false
      isArray: true
      defaultValue: ""
    - name: namespace
      description: A comma-separated list of runtime profile Kubernetes namespaces. For example, !prisma-cloud-compute-profile-container-list namespace="*namespace1*,*namespace2*".
      required: false
      isArray: true
      defaultValue: ""
    - name: os
      description: A comma-separated list of service runtime profile operating systems. For example, !prisma-cloud-compute-profile-container-list os="*Red Hat*,*Windows*".
      required: false
      isArray: true
      defaultValue: ""
    - name: state
      description: A comma-separated list of runtime profile states. For example, !prisma-cloud-compute-profile-container-list state=*active*.
      required: false
      isArray: true
      defaultValue: ""
    - name: limit
      description: The maximum number of containers and their profile events. Must be between 1-50.
      required: false
      isArray: false
      defaultValue: "15"
    - name: offset
      description: The offset by which to begin listing containers and their profile
        events.
      required: false
      isArray: false
      defaultValue: "0"
    outputs:
    - contextPath: PrismaCloudCompute.ProfileContainer._id
      description: The profile ID.
      type: String
    - contextPath: PrismaCloudCompute.ProfileContainer.accountsIDs
      description: The cloud account IDs associated with the container
        runtime profile.
      type: String
    - contextPath: PrismaCloudCompute.ProfileContainer.archived
      description: Whether this profile is archived.
      type: Boolean
    - contextPath: PrismaCloudCompute.ProfileContainer.capabilities.ci
      description: Whether the container is allowed to write binaries to disk and run them
        based on static analysis.
      type: Boolean
    - contextPath: PrismaCloudCompute.ProfileContainer.capabilities.cloudMetadata
      description: Whether the given container can query cloud metadata API
        based on static analysis.
      type: Boolean
    - contextPath: PrismaCloudCompute.ProfileContainer.capabilities.dnsCache
      description: Whether the DNS services used by all the pods in the cluster were added to the profile based on static analysis.
      type: Boolean
    - contextPath: PrismaCloudCompute.ProfileContainer.capabilities.dynamicDNSQuery
      description: Whether capped behavioral DNS queries were added to the profile based on static analysis.
      type: Boolean
    - contextPath: PrismaCloudCompute.ProfileContainer.capabilities.dynamicFileCreation
      description: Whether capped behavioral file system paths were added to the profile based on static analysis.
      type: Boolean
    - contextPath: PrismaCloudCompute.ProfileContainer.capabilities.dynamicProcessCreation
      description: Whether capped behavioral processes were added to the profile based on static analysis.
      type: Boolean
    - contextPath: PrismaCloudCompute.ProfileContainer.capabilities.k8s
      description: Whether the given container can perform Kubernetes networking tasks (e.g., contact to API server).
      type: Boolean
    - contextPath: PrismaCloudCompute.ProfileContainer.capabilities.proxy
      description: Whether the container can listen on any port and perform multiple outbound connections.
      type: Boolean
    - contextPath: PrismaCloudCompute.ProfileContainer.capabilities.sshd
      description: Whether the container can run sshd processes.
      type: Boolean
    - contextPath: PrismaCloudCompute.ProfileContainer.capabilities.unpacker
      description: Whether the container is allowed to write shared libraries to disk.
      type: Boolean
    - contextPath: PrismaCloudCompute.ProfileContainer.cluster
      description: The provided cluster name.
      type: String
    - contextPath: PrismaCloudCompute.ProfileContainer.collections
      description: Collections to which this profile applies.
      type: String
    - contextPath: PrismaCloudCompute.ProfileContainer.created
      description: The profile creation time.
      type: Date
    - contextPath: PrismaCloudCompute.ProfileContainer.entrypoint
      description: The image entrypoint.
      type: String
    - contextPath: PrismaCloudCompute.ProfileContainer.events._id
      description: The history event entity.
      type: String
    - contextPath: PrismaCloudCompute.ProfileContainer.events.command
      description: The process that was executed.
      type: String
    - contextPath: PrismaCloudCompute.ProfileContainer.events.hostname
      description: The hostname on which the command was invoked.
      type: String
    - contextPath: PrismaCloudCompute.ProfileContainer.events.time
      description: The time of the event.
      type: Date
    - contextPath: PrismaCloudCompute.ProfileContainer.filesystem.behavioral.mount
      description: Whether the given folder is mounted.
      type: Boolean
    - contextPath: PrismaCloudCompute.ProfileContainer.filesystem.behavioral.path
      description: The file path.
      type: String
    - contextPath: PrismaCloudCompute.ProfileContainer.filesystem.behavioral.process
      description: The process that accessed the file.
      type: String
    - contextPath: PrismaCloudCompute.ProfileContainer.filesystem.behavioral.time
      description: The time in which the file was added.
      type: Date
    - contextPath: PrismaCloudCompute.ProfileContainer.filesystem.static.mount
      description: Whether the given folder is mounted.
      type: Boolean
    - contextPath: PrismaCloudCompute.ProfileContainer.filesystem.static.path
      description: The file path.
      type: String
    - contextPath: PrismaCloudCompute.ProfileContainer.filesystem.static.process
      description: The process that accessed the file.
      type: String
    - contextPath: PrismaCloudCompute.ProfileContainer.filesystem.static.time
      description: The time in which the file was added.
      type: Date
    - contextPath: PrismaCloudCompute.ProfileContainer.hash
      description: The uint32 hash associated with the profile.
      type: Number
    - contextPath: PrismaCloudCompute.ProfileContainer.hostNetwork
      description: Whether the instance shares the network namespace with
        the host.
      type: Boolean
    - contextPath: PrismaCloudCompute.ProfileContainer.hostPid
      description: Whether the instance shares the PID namespace
        with the host.
      type: Boolean
    - contextPath: PrismaCloudCompute.ProfileContainer.image
      description: The image the container runs with.
      type: String
    - contextPath: PrismaCloudCompute.ProfileContainer.imageID
      description: The profile's image ID.
      type: String
    - contextPath: PrismaCloudCompute.ProfileContainer.infra
      description: Whether this is an infrastructure container.
      type: Boolean
    - contextPath: PrismaCloudCompute.ProfileContainer.istio
      description: Whether it is an Istio-monitored profile.
      type: Boolean
    - contextPath: PrismaCloudCompute.ProfileContainer.k8s.clusterRoles.labels.key
      description: The key of the label.
      type: String
    - contextPath: PrismaCloudCompute.ProfileContainer.k8s.clusterRoles.labels.value
      description: The value of the label.
      type: String
    - contextPath: PrismaCloudCompute.ProfileContainer.k8s.clusterRoles.name
      description: The role name.
      type: String
    - contextPath: PrismaCloudCompute.ProfileContainer.k8s.clusterRoles.roleBinding
      description: The name of the role binding used for display.
      type: String
    - contextPath: PrismaCloudCompute.ProfileContainer.k8s.clusterRoles.rules
      description: The list of rules associated with the cluster role.
      type: String
    - contextPath: PrismaCloudCompute.ProfileContainer.k8s.roles.labels.key
      description: The key of the label.
      type: String
    - contextPath: PrismaCloudCompute.ProfileContainer.k8s.roles.labels.value
      description: The value of the label.
      type: String
    - contextPath: PrismaCloudCompute.ProfileContainer.k8s.roles.name
      description: The Kubernetes role name.
      type: String
    - contextPath: PrismaCloudCompute.ProfileContainer.k8s.roles.namespace
      description: The namespace associated with the role.
      type: String
    - contextPath: PrismaCloudCompute.ProfileContainer.k8s.roles.roleBinding
      description: The name of the role binding used for display.
      type: String
    - contextPath: PrismaCloudCompute.ProfileContainer.k8s.roles.rules
      description: The policy rules associated with the role.
      type: String
    - contextPath: PrismaCloudCompute.ProfileContainer.k8s.serviceAccount
      description: The service account used to access the
        Kubernetes API server. This field will be empty if the container is not running inside of a pod.
      type: String
    - contextPath: PrismaCloudCompute.ProfileContainer.label
      description: The profile's label.
      type: String
    - contextPath: PrismaCloudCompute.ProfileContainer.lastUpdate
      description: The last time this profile was modified.
      type: Date
    - contextPath: PrismaCloudCompute.ProfileContainer.learnedStartup
      description: Whether the startup events were learned.
      type: Boolean
    - contextPath: PrismaCloudCompute.ProfileContainer.namespace
      description: The Kubernetes deployment namespace.
      type: String
    - contextPath: PrismaCloudCompute.ProfileContainer.network.behavioral.dnsQueries.domainName
      description: The queried domain name.
      type: String
    - contextPath: PrismaCloudCompute.ProfileContainer.network.behavioral.dnsQueries.domainType
      description: The queried domain type.
      type: String
    - contextPath: PrismaCloudCompute.ProfileContainer.network.listeningPorts.app
      description: The name of the app.
      type: String
    - contextPath: PrismaCloudCompute.ProfileContainer.network.listeningPorts.portsData.all
      description: Whether this port data represents any arbitrary ports.
      type: Boolean
    - contextPath: PrismaCloudCompute.ProfileContainer.network.listeningPorts.portsData.ports.port
      description: The port number.
      type: Number
    - contextPath: PrismaCloudCompute.ProfileContainer.network.listeningPorts.portsData.ports.time
      description: The learning timestamp of this port.
      type: Date
    - contextPath: PrismaCloudCompute.ProfileContainer.network.outboundPorts.portsData.all
      description: Whether this port data represents any arbitrary ports.
      type: Boolean
    - contextPath: PrismaCloudCompute.ProfileContainer.network.outboundPorts.portsData.ports.port
      description: The port number.
      type: Number
    - contextPath: PrismaCloudCompute.ProfileContainer.network.static.listeningPorts.ports.time
      description: The learning timestamp of this port.
      type: Date
    - contextPath: PrismaCloudCompute.ProfileContainer.network.static.listeningPorts.app
      description: The name of the app.
      type: String
    - contextPath: PrismaCloudCompute.ProfileContainer.network.static.listeningPorts.portsData.all
      description: Whether this port data represents any arbitrary ports.
      type: Boolean
    - contextPath: PrismaCloudCompute.ProfileContainer.network.static.listeningPorts.portsData.ports.port
      description: The port number.
      type: Number
    - contextPath: PrismaCloudCompute.ProfileContainer.network.static.listeningPorts.portsData.ports.time
      description: The learning timestamp of this port.
      type: Date
    - contextPath: PrismaCloudCompute.ProfileContainer.os
      description: The profile image operating system.
      type: String
    - contextPath: PrismaCloudCompute.ProfileContainer.processes.behavioral.command
      description: The executed command.
      type: String
    - contextPath: PrismaCloudCompute.ProfileContainer.processes.behavioral.md5
      description: The process binary MD5 sum.
      type: String
    - contextPath: PrismaCloudCompute.ProfileContainer.processes.behavioral.modified
      description: Whether the process binary was modified after the container started.
      type: Boolean
    - contextPath: PrismaCloudCompute.ProfileContainer.processes.behavioral.path
      description: The process binary path.
      type: String
    - contextPath: PrismaCloudCompute.ProfileContainer.processes.behavioral.ppath
      description: The parent process path.
      type: String
    - contextPath: PrismaCloudCompute.ProfileContainer.processes.behavioral.time
      description: The time in which the process was added. If the process was modified, time is the modification time.
      type: Date
    - contextPath: PrismaCloudCompute.ProfileContainer.processes.behavioral.user
      description: The username of the user who started the process.
      type: String
    - contextPath: PrismaCloudCompute.ProfileContainer.processes.static.command
      description: The executed command.
      type: String
    - contextPath: PrismaCloudCompute.ProfileContainer.processes.static.md5
      description: The process binary MD5 sum.
      type: String
    - contextPath: PrismaCloudCompute.ProfileContainer.processes.static.modified
      description: Whether the process binary was modified after the container started.
      type: Boolean
    - contextPath: PrismaCloudCompute.ProfileContainer.processes.static.path
      description: The process binary path.
      type: String
    - contextPath: PrismaCloudCompute.ProfileContainer.processes.static.ppath
      description: The parent process path.
      type: String
    - contextPath: PrismaCloudCompute.ProfileContainer.processes.static.time
      description: The time in which the process was added. If the process was modified, time is the modification time.
      type: Date
    - contextPath: PrismaCloudCompute.ProfileContainer.processes.static.user
      description: The username of the user who started the process.
      type: String
    - contextPath: PrismaCloudCompute.ProfileContainer.relearningCause
      description: The reason a
        profile entered the learning mode after being activated.
      type: String
    - contextPath: PrismaCloudCompute.ProfileContainer.remainingLearningDurationSec
      description: The total time left that
        the system needs to finish learning this image.
      type: Number
    - contextPath: PrismaCloudCompute.ProfileContainer.state
      description: The current state of the profile.
      type: String
  - name: prisma-cloud-compute-profile-container-hosts-list
    description: Get the hosts where a specific container is running.
    deprecated: false
    arguments:
    - name: id
      description: Container profile ID. Can be retrieved from the prisma-cloud-compute-profile-container-list command.
      required: true
      isArray: false
      defaultValue: ""
    - name: limit
      description: The maximum number of hosts to return. Must be between 1-50.
      required: false
      isArray: false
      defaultValue: "50"
    - name: offset
      description: The offset by which to begin listing hosts of the container.
      required: false
      isArray: false
      defaultValue: "0"
    outputs:
    - contextPath: PrismaCloudCompute.ProfileContainerHost.containerID
      description: The container ID.
      type: String
    - contextPath: PrismaCloudCompute.ProfileContainerHost.hostsIDs
      description: The list of hosts where this container is running.
      type: String
  - name: prisma-cloud-compute-profile-container-forensic-list
    description: Get runtime forensics data for a specific container on a specific
      host
    deprecated: false
    arguments:
    - name: id
      description: The container ID. Can be retrieved from the prisma-cloud-compute-profile-container-list command.
      required: true
      isArray: false
      defaultValue: ""
    - name: collections
      description: The collections scoping the query.
      required: false
      isArray: false
      defaultValue: ""
    - name: hostname
      description: The hostname for which data should be fetched.
      required: true
      isArray: false
      defaultValue: ""
    - name: incident_id
      description: A comma-separated list of incident IDs if the request type is an incident.
      required: false
      isArray: true
      defaultValue: ""
    - name: limit
      description: The maximum number of forensics data records to return. Must be between 1-50.
      required: false
      isArray: false
      defaultValue: "20"
    - name: offset
      description: The offset by which to begin listing records from.
      required: false
      isArray: false
      defaultValue: "0"
    outputs:
    - contextPath: PrismaCloudCompute.ContainerForensic.containerID
      description: The container ID.
      type: String
    - contextPath: PrismaCloudCompute.ContainerForensic.hostname
      description: The hostname.
      type: String
    - contextPath: PrismaCloudCompute.ContainerForensic.Forensics.allPorts
      description: Whether all listening ports are allowed.
      type: Boolean
    - contextPath: PrismaCloudCompute.ContainerForensic.Forensics.attack
      description: The event attack type.
      type: String
    - contextPath: PrismaCloudCompute.ContainerForensic.Forensics.category
      description: The incident category.
      type: String
    - contextPath: PrismaCloudCompute.ContainerForensic.Forensics.command
      description: The event command.
      type: String
    - contextPath: PrismaCloudCompute.ContainerForensic.Forensics.containerId
      description: The event container ID.
      type: String
    - contextPath: PrismaCloudCompute.ContainerForensic.Forensics.dstIP
      description: The destination IP address of the connection.
      type: String
    - contextPath: PrismaCloudCompute.ContainerForensic.Forensics.dstPort
      description: The destination port.
      type: String
    - contextPath: PrismaCloudCompute.ContainerForensic.Forensics.dstProfileID
      description: The profile ID of the connection destination.
      type: String
    - contextPath: PrismaCloudCompute.ContainerForensic.Forensics.effect
      description: The runtime audit effect.
      type: String
    - contextPath: PrismaCloudCompute.ContainerForensic.Forensics.listeningStartTime
      description: The port listening start time.
      type: Date
    - contextPath: PrismaCloudCompute.ContainerForensic.Forensics.message
      description: The runtime audit message.
      type: String
    - contextPath: PrismaCloudCompute.ContainerForensic.Forensics.networkCollectionType
      description: The type of the network collection method.
      type: String
    - contextPath: PrismaCloudCompute.ContainerForensic.Forensics.outbound
      description: Whether the port is outbound.
      type: Boolean
    - contextPath: PrismaCloudCompute.ContainerForensic.Forensics.path
      description: The event path.
      type: String
    - contextPath: PrismaCloudCompute.ContainerForensic.Forensics.pid
      description: The event process ID.
      type: Number
    - contextPath: PrismaCloudCompute.ContainerForensic.Forensics.port
      description: The listening port.
      type: Number
    - contextPath: PrismaCloudCompute.ContainerForensic.Forensics.ppid
      description: The event parent process ID.
      type: Number
    - contextPath: PrismaCloudCompute.ContainerForensic.Forensics.process
      description: The event process description.
      type: String
    - contextPath: PrismaCloudCompute.ContainerForensic.Forensics.srcIP
      description: The source IP address of the connection.
      type: String
    - contextPath: PrismaCloudCompute.ContainerForensic.Forensics.srcProfileID
      description: The profile ID of the connection source.
      type: String
    - contextPath: PrismaCloudCompute.ContainerForensic.Forensics.static
      description: Whether the event was added to the profile without behavioral
        indications.
      type: Boolean
    - contextPath: PrismaCloudCompute.ContainerForensic.Forensics.type
      description: The event type.
      type: String
    - contextPath: PrismaCloudCompute.ContainerForensic.Forensics.timestamp
      description: The event timestamp.
      type: Date
    - contextPath: PrismaCloudCompute.ContainerForensic.Forensics.user
      description: The event user.
      type: String
  - name: prisma-cloud-compute-host-forensic-list
    description: Get forensics on a specific host.
    deprecated: false
    arguments:
    - name: id
      description: The host ID. Can be retrieved from the prisma-cloud-compute-profile-host-list command.
      required: true
      isArray: false
      defaultValue: ""
    - name: collections
      description: A comma-separated list of collections.
      required: false
      isArray: true
      defaultValue: ""
    - name: incident_id
      description: A comma-separated list of incident IDs in case the request type is an incident.
      required: false
      isArray: true
      defaultValue: ""
    - name: limit
      description: The maximum number of forensics data records to return. Must be between 1-50.
      required: false
      isArray: false
      defaultValue: "20"
    - name: offset
      description: The offset by which to begin listing host forensics from.
      required: false
      isArray: false
      defaultValue: "0"
    outputs:
    - contextPath: PrismaCloudCompute.HostForensic.Forensics.app
      description: The application associated with the event.
      type: String
    - contextPath: PrismaCloudCompute.HostForensic.Forensics.attack
      description: The event attack type.
      type: String
    - contextPath: PrismaCloudCompute.HostForensic.Forensics.category
      description: The incident category.
      type: String
    - contextPath: PrismaCloudCompute.HostForensic.Forensics.command
      description: The event command.
      type: String
    - contextPath: PrismaCloudCompute.HostForensic.Forensics.country
      description: The country associated with the event.
      type: String
    - contextPath: PrismaCloudCompute.HostForensic.Forensics.effect
      description: The runtime audit effect.
      type: String
    - contextPath: PrismaCloudCompute.HostForensic.Forensics.interactive
      description: Whether the event is interactive.
      type: Boolean
    - contextPath: PrismaCloudCompute.HostForensic.Forensics.ip
      description: The IP address associated with the event.
      type: String
    - contextPath: PrismaCloudCompute.HostForensic.Forensics.listeningStartTime
      description: The listening port start time.
      type: Date
    - contextPath: PrismaCloudCompute.HostForensic.Forensics.message
      description: The runtime audit message.
      type: String
    - contextPath: PrismaCloudCompute.HostForensic.Forensics.path
      description: The event path.
      type: String
    - contextPath: PrismaCloudCompute.HostForensic.Forensics.pid
      description: The event process ID.
      type: Number
    - contextPath: PrismaCloudCompute.HostForensic.Forensics.port
      description: The listening port.
      type: Number
    - contextPath: PrismaCloudCompute.HostForensic.Forensics.ppath
      description: The event parent path.
      type: String
    - contextPath: PrismaCloudCompute.HostForensic.Forensics.ppid
      description: The event parent process ID.
      type: Number
    - contextPath: PrismaCloudCompute.HostForensic.Forensics.process
      description: The event process.
      type: String
    - contextPath: PrismaCloudCompute.HostForensic.Forensics.timestamp
      description: The event timestamp.
      type: Date
    - contextPath: PrismaCloudCompute.HostForensic.Forensics.type
      description: The event type.
      type: String
    - contextPath: PrismaCloudCompute.HostForensic.Forensics.user
      description: The event user.
      type: String
    - contextPath: PrismaCloudCompute.HostForensic.hostID
      description: The host ID that was analyzed.
      type: String
  - name: prisma-cloud-compute-console-version-info
    description: Get the console version.
    deprecated: false
    arguments: []
    outputs:
    - contextPath: PrismaCloudCompute.Console.Version
      description: The console version.
      type: String
  - name: prisma-cloud-compute-custom-feeds-ip-list
    description: Get all the blacklisted IP addresses in the system.
    deprecated: false
    arguments: []
    outputs:
    - contextPath: PrismaCloudCompute.CustomFeedIP.digest
      description: An internal digest of the custom IP feed.
      type: String
    - contextPath: PrismaCloudCompute.CustomFeedIP.feed
      description: The list of blacklisted custom IP addresses.
      type: String
    - contextPath: PrismaCloudCompute.CustomFeedIP.modified
      description: The last time the custom feed was modified.
      type: Date
  - name: prisma-cloud-compute-custom-feeds-ip-add
    description: Add a list of banned IP addresses to be blocked by the system.
    deprecated: false
    arguments:
    - name: ip
      description: A comma-separated list of custom IP addresses to add to the banned IPs list that will be blocked. For example ip=1.1.1.1,2.2.2.2.
      required: true
      isArray: true
      defaultValue: ""
    outputs: []
  - name: prisma-cloud-compute-custom-feeds-malware-list
    description: List all custom uploaded md5 malwares.
    deprecated: false
    arguments:
      - name: limit
        description: The maximum number of records of custom md5 malwares to return.
        required: false
        isArray: false
        defaultValue: "50"
    outputs:
      - contextPath: PrismaCloudCompute.CustomFeedMalware.digest
        description: An internal digest of the feed.
        type: String
      - contextPath: PrismaCloudCompute.CustomFeedMalware.feed.md5
        description: The MD5 sum of the feed.
        type: String
      - contextPath: PrismaCloudCompute.CustomFeedMalware.feed.modified
        description: The time the malware was added to the database.
        type: Date
      - contextPath: PrismaCloudCompute.CustomFeedMalware.feed.name
        description: The name of the malware feed.
        type: String
      - contextPath: PrismaCloudCompute.CustomFeedMalware.modified
        description: The last time the custom feed was modified.
        type: Date
  - name: prisma-cloud-compute-custom-feeds-malware-add
    description: Add custom MD5 malware hashes.
    deprecated: false
    arguments:
    - name: name
      description: The name that will be attached to the MD5 records.
      required: true
      isArray: false
      defaultValue: ""
    - name: md5
      description: A comma-separated list of MD5 hashes to be added.
      required: true
      isArray: true
      defaultValue: ""
    outputs: []
  - name: cve
    description: Get information about the CVEs in the system. Will return a maximum
      of 50 records. It is possible to query for a partial CVE description such
      as cve-2020 or cve-2014 or by severity/distro/package.
    deprecated: false
    arguments:
    - name: cve_id
      description: A comma-separated list of CVEs, for example,
        cve_id=cve-2016-223,cve-2020-3546.
      required: true
      isArray: true
      defaultValue: ""
    outputs:
    - contextPath: CVE.ID
      description: "The ID of the CVE, for example: CVE-2015-1653."
      type: String
    - contextPath: CVE.CVSS
      description: "The CVSS of the CVE, for example: 10.0."
      type: String
    - contextPath: CVE.Modified
      description: The timestamp of when the CVE was last modified.
      type: Date
    - contextPath: CVE.Description
      description: A description of the CVE.
      type: String
    - contextPath: DBotScore.Indicator
      description: The indicator value.
      type: String
    - contextPath: DBotScore.Score
      description: The indicator score.
      type: Number
    - contextPath: DBotScore.Type
      description: The indicator type.
      type: String
    - contextPath: DBotScore.Vendor
      description: The vendor reporting the score of the indicator.
      type: String
  - name: prisma-cloud-compute-defenders-list
    description: Retrieve a list of defenders and their information.
    deprecated: false
    arguments:
    - name: cluster
      description: The cluster name by which to scope the query.
      required: false
      isArray: false
      defaultValue: ""
    - name: hostname
      description: Name of a specific defender to retrieve. Can be retrieved from !prisma-cloud-compute-profile-host-list.
      required: false
      isArray: false
      defaultValue: ""
    - name: type
      description: Indicates the defender types to return (e.g., docker,
        dockerWindows, cri, etc.).
      required: false
      isArray: false
      defaultValue: ""
    - name: connected
      description: Indicates whether to return only connected defenders (true) or
        disconnected defenders (false).
      required: false
      isArray: false
      defaultValue: ""
      predefined:
      - "true"
      - "false"
    - name: limit
      description: The maximum number of defender records to return.
      required: false
      isArray: false
      defaultValue: "20"
    - name: offset
      description: The offset number by which to begin listing defenders and their information.
      required: false
      isArray: false
      defaultValue: "0"
    outputs:
    - contextPath: PrismaCloudCompute.DefenderDetails.category
      description: "The category of the defender type
      (host/container/serverless). Range of acceptable values: container,
      host, serverless, appEmbedded."
      type: String
    - contextPath: PrismaCloudCompute.DefenderDetails.certificateExpiration
      description: The client's certificate expiry time.
      type: Date
    - contextPath: PrismaCloudCompute.DefenderDetails.cloudMetadata
      description: The cloud provider metadata of the host.
      type: Unknown
    - contextPath: PrismaCloudCompute.DefenderDetails.cluster
      description: The provided cluster name. (Fallback is the internal IP address.)
      type: String
    - contextPath: PrismaCloudCompute.DefenderDetails.clusterID
      description: The unique ID generated for each daemon set and used to
        group defenders by clusters. Note - Kubernetes does not provide a
        cluster name as part of its API.
      type: String
    - contextPath: PrismaCloudCompute.DefenderDetails.compatibleVersion
      description: Whether the defender has a compatible
        version for communication (e.g., request logs).
      type: Boolean
    - contextPath: PrismaCloudCompute.DefenderDetails.connected
      description: Whether the defender is connected.
      type: Boolean
    - contextPath: PrismaCloudCompute.DefenderDetails.features
      description: The features that are enabled in the defender such as
        listener type.
      type: Unknown
    - contextPath: PrismaCloudCompute.DefenderDetails.firewallProtection
      description: The firewall protection status of the app
        embedded defenders.
      type: Unknown
    - contextPath: PrismaCloudCompute.DefenderDetails.fqdn
      description: The fully qualified domain name used in audit alerts to identify
        specific hosts.
      type: String
    - contextPath: PrismaCloudCompute.DefenderDetails.hostname
      description: The defender hostname.
      type: String
    - contextPath: PrismaCloudCompute.DefenderDetails.lastModified
      description: The last time the defender connectivity was modified.
      type: Date
    - contextPath: PrismaCloudCompute.DefenderDetails.port
      description: The communication port between the defender and the console.
      type: Number
    - contextPath: PrismaCloudCompute.DefenderDetails.proxy
      description: The proxy options of the defender.
      type: Unknown
    - contextPath: PrismaCloudCompute.DefenderDetails.remoteLoggingSupported
      description: Whether the defender logs can be
        retrieved remotely.
      type: Boolean
    - contextPath: PrismaCloudCompute.DefenderDetails.remoteMgmtSupported
      description: Whether the defender can be remotely
        managed (upgrade, restart).
      type: Boolean
    - contextPath: PrismaCloudCompute.DefenderDetails.status
      description: The feature status of the defender.
      type: Unknown
    - contextPath: PrismaCloudCompute.DefenderDetails.systemInfo
      description: The system information of the defender host.
      type: Unknown
    - contextPath: PrismaCloudCompute.DefenderDetails.tasClusterID
      description: The ID used to identify the TAS cluster of the
        defender. Typically will be the cloud controller API address.
      type: String
    - contextPath: PrismaCloudCompute.DefenderDetails.type
      description: The type of the defender (registry scanner/kubernetes
        node/etc...).
      type: String
    - contextPath: PrismaCloudCompute.DefenderDetails.version
      description: The agent version.
      type: String
  - name: prisma-cloud-compute-collections-list
    description: Retrieves a list of all collections.
    deprecated: false
    arguments:
    - name: limit
      description: The maximum number of collections to return.
      required: false
      isArray: false
      defaultValue: "50"
    outputs:
    - contextPath: PrismaCloudCompute.Collection.accountIDs
      description: A list of the cloud account IDs.
      type: String
    - contextPath: PrismaCloudCompute.Collection.appIDs
      description: A list of application IDs.
      type: String
    - contextPath: PrismaCloudCompute.Collection.clusters
      description: A list of Kubernetes cluster names.
      type: String
    - contextPath: PrismaCloudCompute.Collection.codeRepos
      description: A list of remote code repositories.
      type: String
    - contextPath: PrismaCloudCompute.Collection.color
      description: A color code associated with the collection.
      type: String
    - contextPath: PrismaCloudCompute.Collection.containers
      description: A list of containers that are associated with this
        collection.
      type: String
    - contextPath: PrismaCloudCompute.Collection.description
      description: A free-text description of the collection.
      type: String
    - contextPath: PrismaCloudCompute.Collection.functions
      description: A list of functions that are associated with this
        collection.
      type: String
    - contextPath: PrismaCloudCompute.Collection.hosts
      description: A list of hosts that are associated with this collection.
      type: String
    - contextPath: PrismaCloudCompute.Collection.images
      description: A list of images that are associated with this collection.
      type: String
    - contextPath: PrismaCloudCompute.Collection.labels
      description: A list of labels that are associated with this collection.
      type: String
    - contextPath: PrismaCloudCompute.Collection.modified
      description: The timestamp of when the collection was last modified.
      type: Date
    - contextPath: PrismaCloudCompute.Collection.name
      description: A unique name associated with the collection.
      type: String
    - contextPath: PrismaCloudCompute.Collection.namespaces
      description: The Kubernetes namespaces.
      type: String
    - contextPath: PrismaCloudCompute.Collection.owner
      description: The collection owner (the last user who modified the
        collection).
      type: String
    - contextPath: PrismaCloudCompute.Collection.system
      description: Whether this collection was created by the
        system or by the user.
      type: Boolean
  - name: prisma-cloud-compute-container-namespace-list
    description: Get the containers namespaces names.
    deprecated: false
    arguments:
    - name: cluster
      description: A comma-separated list of cluster names to filter the results by.
      required: false
      isArray: true
      defaultValue: ""
    - name: collections
      description: A comma-separated list of collections to filter the results by. Can be retrieved from !prisma-cloud-compute-collections-list.
      required: false
      isArray: true
      defaultValue: ""
    - name: limit
      description: The maximum number of namespace name records to return.
      required: false
      isArray: false
      defaultValue: "50"
    outputs:
    - contextPath: PrismaCloudCompute.RadarContainerNamespace
      description: The names of the container namespaces.
      type: String
  - name: prisma-cloud-compute-images-scan-list
    description: Get images scan report. The report includes vulnerabilities,
      compliance issues, binaries, etc.
    deprecated: false
    arguments:
    - name: clusters
      description: A comma-separated list of cluster names to filter the results by.
      required: false
      isArray: true
      defaultValue: ""
    - name: compact
      description: Whether only minimal image data is to be returned (i.e., skip
        vulnerabilities, compliance, and extended image metadata).
      required: false
      isArray: false
      defaultValue: "true"
      predefined:
      - "true"
      - "false"
    - name: fields
      description: A comma-separated list of fields to return.
      required: false
      isArray: true
      defaultValue: ""
    - name: hostname
      description: A comma-separated list of hostnames to filter the results by. Can be retrieved from !prisma-cloud-compute-profile-host-list.
      required: false
      isArray: true
      defaultValue: ""
    - name: id
      description: A comma-separated list of image IDs to filter the results by. Run !prisma-cloud-compute-images-scan-list without any arguments to get image IDs.
      required: false
      isArray: true
      defaultValue: ""
    - name: name
      description: A comma-separated list of image names to filter the results by.
      required: false
      isArray: true
      defaultValue: ""
    - name: registry
      description: A comma-separated list of image registries to filter the results by.
      required: false
      isArray: true
      defaultValue: ""
    - name: repository
      description: A comma-separated list of image repositories to filter the results by.
      required: false
      isArray: true
      defaultValue: ""
    - name: limit_record
      description: The maximum number of scan image records to return.
      required: false
      isArray: false
      defaultValue: "10"
    - name: limit_stats
      description: The maximum number of compliance/vulnerability records to return.
      required: false
      isArray: false
      defaultValue: "10"
    - name: offset
      description: The offset by which to begin listing image scan results.
      required: false
      isArray: false
      defaultValue: "0"
    outputs:
    - contextPath: PrismaCloudCompute.ReportsImagesScan._id
      description: Image identifier (image ID or repo:tag).
      type: String
    - contextPath: PrismaCloudCompute.ReportsImagesScan.allCompliance
      description: Data regarding passed compliance checks.
      type: Unknown
    - contextPath: PrismaCloudCompute.ReportsImagesScan.appEmbedded
      description: Whether this image was scanned by an app-embedded defender.
      type: Boolean
    - contextPath: PrismaCloudCompute.ReportsImagesScan.applications
      description: Products in the image.
      type: Unknown
    - contextPath: PrismaCloudCompute.ReportsImagesScan.baseImage
      description: The base name of the image. Used when filtering the vulnerabilities by
        base images.
      type: String
    - contextPath: PrismaCloudCompute.ReportsImagesScan.binaries
      description: Binaries in the image.
      type: Unknown
    - contextPath: PrismaCloudCompute.ReportsImagesScan.cloudMetadata
      description: The metadata for an instance running in a cloud
        provider (AWS/GCP/Azure)
      type: Unknown
    - contextPath: PrismaCloudCompute.ReportsImagesScan.clusters
      description: Cluster names.
      type: String
    - contextPath: PrismaCloudCompute.ReportsImagesScan.collections
      description: Collections to which this result applies.
      type: String
    - contextPath: PrismaCloudCompute.ReportsImagesScan.complianceDistribution
      description: The number of vulnerabilities per type.
      type: Unknown
    - contextPath: PrismaCloudCompute.ReportsImagesScan.complianceIssues
      description: Number of compliance issues.
      type: Unknown
    - contextPath: PrismaCloudCompute.ReportsImagesScan.complianceRiskScore
      description: Compliance risk score for the image.
      type: Number
    - contextPath: PrismaCloudCompute.ReportsImagesScan.creationTime
      description: Date/time when the image was created.
      type: Date
    - contextPath: PrismaCloudCompute.ReportsImagesScan.distro
      description: Full name of the distribution.
      type: String
    - contextPath: PrismaCloudCompute.ReportsImagesScan.ecsClusterName
      description: Elastic Container Service (ECS) cluster name.
      type: String
    - contextPath: PrismaCloudCompute.ReportsImagesScan.err
      description: Description of an error that occurred during the image health scan.
      type: String
    - contextPath: PrismaCloudCompute.ReportsImagesScan.externalLabels
      description: Kubernetes external labels of all containers running this image.
      type: Unknown
    - contextPath: PrismaCloudCompute.ReportsImagesScan.files
      description: Files in the container.
      type: Unknown
    - contextPath: PrismaCloudCompute.ReportsImagesScan.firewallProtection
      description: The status of the Web-Application and API Security (WAAS) protection.
      type: Unknown
    - contextPath: PrismaCloudCompute.ReportsImagesScan.firstScanTime
      description: Date/time when this image was first scanned (preserved during
        version updates).
      type: Date
    - contextPath: PrismaCloudCompute.ReportsImagesScan.history
      description: Docker image history.
      type: Unknown
    - contextPath: PrismaCloudCompute.ReportsImagesScan.hostDevices
      description: Map from host network device name to IP address.
      type: String
    - contextPath: PrismaCloudCompute.ReportsImagesScan.hostname
      description: Name of the host that was scanned.
      type: String
    - contextPath: PrismaCloudCompute.ReportsImagesScan.hosts
      description: A fast index for image scan results metadata per host.
      type: Unknown
    - contextPath: PrismaCloudCompute.ReportsImagesScan.id
      description: Image ID.
      type: String
    - contextPath: PrismaCloudCompute.ReportsImagesScan.image
      description: A container image
      type: Unknown
    - contextPath: PrismaCloudCompute.ReportsImagesScan.installedProducts
      description: Data regarding products running in the
        environment.
      type: Unknown
    - contextPath: PrismaCloudCompute.ReportsImagesScan.instances
      description: Details about each occurrence of the image (tag + host).
      type: Unknown
    - contextPath: PrismaCloudCompute.ReportsImagesScan.k8sClusterAddr
      description: Endpoint of the Kubernetes API server.
      type: String
    - contextPath: PrismaCloudCompute.ReportsImagesScan.labels
      description: Image labels.
      type: String
    - contextPath: PrismaCloudCompute.ReportsImagesScan.layers
      description: Image's filesystem layers. Each layer is a SHA256 digest of the
        filesystem diff.
      type: String
    - contextPath: PrismaCloudCompute.ReportsImagesScan.missingDistroVulnCoverage
      description: Whether the image operating system is covered in the IS (true) or not (false).
      type: Boolean
    - contextPath: PrismaCloudCompute.ReportsImagesScan.namespaces
      description: Kubernetes namespaces of all the containers running this image.
      type: String
    - contextPath: PrismaCloudCompute.ReportsImagesScan.osDistro
      description: Name of the operating system distribution.
      type: String
    - contextPath: PrismaCloudCompute.ReportsImagesScan.osDistroRelease
      description: Operating system distribution release.
      type: String
    - contextPath: PrismaCloudCompute.ReportsImagesScan.osDistroVersion
      description: Operating system  distribution version.
      type: String
    - contextPath: PrismaCloudCompute.ReportsImagesScan.packageManager
      description: Whether the package manager is installed for the operating system.
      type: Boolean
    - contextPath: PrismaCloudCompute.ReportsImagesScan.packages
      description: Packages that exist in the image.
      type: Unknown
    - contextPath: PrismaCloudCompute.ReportsImagesScan.registryNamespace
      description: IBM cloud namespace to which the image belongs.
      type: String
    - contextPath: PrismaCloudCompute.ReportsImagesScan.repoDigests
      description: Digests of the image. Used for content trust (notary). Has one
        digest per tag.
      type: String
    - contextPath: PrismaCloudCompute.ReportsImagesScan.repoTag
      description: An image repository and its associated tag or
        registry digest.
      type: Unknown
    - contextPath: PrismaCloudCompute.ReportsImagesScan.rhelRepos
      description: The (RPM) repositories IDs from which the
        packages in this image were installed. Used for matching
        vulnerabilities by Red Hat CPEs.
      type: String
    - contextPath: PrismaCloudCompute.ReportsImagesScan.riskFactors
      description: The mapping of the existence of vulnerability risk factors.
      type: Unknown
    - contextPath: PrismaCloudCompute.ReportsImagesScan.scanID
      description: Scan ID.
      type: String
    - contextPath: PrismaCloudCompute.ReportsImagesScan.scanTime
      description: Date/time of the last scan of the image.
      type: Date
    - contextPath: PrismaCloudCompute.ReportsImagesScan.scanVersion
      description: Defender version that published the image.
      type: String
    - contextPath: PrismaCloudCompute.ReportsImagesScan.startupBinaries
      description: Binaries that are expected to run when the container is created
        from this image.
      type: Unknown
    - contextPath: PrismaCloudCompute.ReportsImagesScan.tags
      description: Tags associated with the given image.
      type: Unknown
    - contextPath: PrismaCloudCompute.ReportsImagesScan.topLayer
      description: SHA256 of the image's last layer that is the last element of the
        Layers field.
      type: String
    - contextPath: PrismaCloudCompute.ReportsImagesScan.trustResult
      description: An aggregated image trust result.
      type: Unknown
    - contextPath: PrismaCloudCompute.ReportsImagesScan.trustStatus
      description: The trust status for an image.
      type: String
    - contextPath: PrismaCloudCompute.ReportsImagesScan.twistlockImage
      description: Whether the image is a Twistlock image (true) or not (false).
      type: Boolean
    - contextPath: PrismaCloudCompute.ReportsImagesScan.type
      description: The scanning type performed.
      type: Unknown
    - contextPath: PrismaCloudCompute.ReportsImagesScan.vulnerabilities
      description: CVE vulnerabilities of the image.
      type: Unknown
    - contextPath: PrismaCloudCompute.ReportsImagesScan.vulnerabilitiesCount
      description: Total number of vulnerabilities.
      type: Number
    - contextPath: PrismaCloudCompute.ReportsImagesScan.vulnerabilityDistribution
      description: The number of vulnerabilities per type,
      type: Unknown
    - contextPath: PrismaCloudCompute.ReportsImagesScan.vulnerabilityRiskScore
      description: Image's CVE risk score.
      type: Number
    - contextPath: PrismaCloudCompute.ReportsImagesScan.wildFireUsage
      description: The Wildfire usage stats. The period for the usage varies with the
        context.
      type: Unknown
    - contextPath: PrismaCloudCompute.ReportsImagesScan.complianceIssuesCount
      description: Number of compliance issues.
      type: Number
  - name: prisma-cloud-compute-hosts-scan-list
    description: Get images scan report. The report includes vulnerabilities,
      compliance issues, binaries, etc.
    deprecated: false
    arguments:
    - name: clusters
      description: A comma-separated list of cluster names to filter the results by.
      required: false
      isArray: true
      defaultValue: ""
    - name: compact
      description: Whether only minimal image data is to be returned (i.e., skip
        vulnerabilities, compliance, and extended image metadata).
      required: false
      isArray: false
      defaultValue: "true"
      predefined:
        - "true"
        - "false"
    - name: distro
      description: A comma-separated list of operating system distros to filter the results by.
      required: false
      isArray: true
      defaultValue: ""
    - name: fields
      description: A comma-separated list of fields to return.
      required: false
      isArray: true
      defaultValue: ""
    - name: hostname
      description: A comma-separated list of hostnames to filter the results by. Can be retrieved from !prisma-cloud-compute-profile-host-list.
      required: false
      isArray: true
      defaultValue: ""
    - name: provider
      description: A comma-separated list of cloud providers to filter the results by.
      required: false
      isArray: true
      defaultValue: ""
    - name: limit_record
      description: The maximum number of scan host records to return.
      required: false
      isArray: false
      defaultValue: "10"
    - name: limit_stats
      description: The maximum number of compliance/vulnerability records to return.
      required: false
      isArray: false
      defaultValue: "10"
    - name: offset
      description: The offset by which to begin listing host scan results.
      required: false
      isArray: false
      defaultValue: "0"
    outputs:
    - contextPath: PrismaCloudCompute.ReportHostScan._id
      description: The host identifier (host ID or hostname).
      type: String
    - contextPath: PrismaCloudCompute.ReportHostScan.allCompliance
      description: The data regarding passed compliance checks.
      type: Unknown
    - contextPath: PrismaCloudCompute.ReportHostScan.appEmbedded
      description: Whether this image was scanned by an app-embedded defender.
      type: Boolean
    - contextPath: PrismaCloudCompute.ReportHostScan.applications
      description: Products in the image.
      type: Unknown
    - contextPath: PrismaCloudCompute.ReportHostScan.binaries
      description: Binaries in the image.
      type: Unknown
    - contextPath: PrismaCloudCompute.ReportHostScan.cloudMetadata
      description: The metadata for an instance running in a cloud
        provider (AWS/GCP/Azure).
      type: Unknown
    - contextPath: PrismaCloudCompute.ReportHostScan.clusters
      description: Cluster names.
      type: String
    - contextPath: PrismaCloudCompute.ReportHostScan.collections
      description: Collections to which this result applies.
      type: String
    - contextPath: PrismaCloudCompute.ReportHostScan.complianceDistribution
      description: The number of vulnerabilities per type.
      type: Unknown
    - contextPath: PrismaCloudCompute.ReportHostScan.complianceIssues
      description: Number of compliance issues.
      type: Unknown
    - contextPath: PrismaCloudCompute.ReportHostScan.complianceRiskScore
      description: Compliance risk score for the image.
      type: Number
    - contextPath: PrismaCloudCompute.ReportHostScan.creationTime
      description: Date/time when the image was created.
      type: Date
    - contextPath: PrismaCloudCompute.ReportHostScan.distro
      description: Full name of the distribution.
      type: String
    - contextPath: PrismaCloudCompute.ReportHostScan.ecsClusterName
      description: Elastic Container Service (ECS) cluster name.
      type: String
    - contextPath: PrismaCloudCompute.ReportHostScan.err
      description: Description of an error that occurred during image health scan.
      type: String
    - contextPath: PrismaCloudCompute.ReportHostScan.externalLabels
      description: Kubernetes external labels of all containers running this image.
      type: Unknown
    - contextPath: PrismaCloudCompute.ReportHostScan.firewallProtection
      description: The status of the Web-Application and API Security (WAAS) protection.
      type: Unknown
    - contextPath: PrismaCloudCompute.ReportHostScan.firstScanTime
      description: Date/time when this image was first scanned (preserved during
        version updates).
      type: Date
    - contextPath: PrismaCloudCompute.ReportHostScan.history
      description: Docker image history.
      type: Unknown
    - contextPath: PrismaCloudCompute.ReportHostScan.hostDevices
      description: Map from host network device name to IP address.
      type: String
    - contextPath: PrismaCloudCompute.ReportHostScan.hostname
      description: Name of the host that was scanned.
      type: String
    - contextPath: PrismaCloudCompute.ReportHostScan.hosts
      description: A fast index for image scan results metadata per host.
      type: Unknown
    - contextPath: PrismaCloudCompute.ReportHostScan.image
      description: A container image.
      type: Unknown
    - contextPath: PrismaCloudCompute.ReportHostScan.installedProducts
      description: Data regarding products running in the
        environment.
      type: Unknown
    - contextPath: PrismaCloudCompute.ReportHostScan.instances
      description: Details about each occurrence of the image (tag + host).
      type: Unknown
    - contextPath: PrismaCloudCompute.ReportHostScan.k8sClusterAddr
      description: Endpoint of the Kubernetes API server.
      type: String
    - contextPath: PrismaCloudCompute.ReportHostScan.namespaces
      description: Kubernetes namespaces of all the containers running this image.
      type: String
    - contextPath: PrismaCloudCompute.ReportHostScan.osDistro
      description: Name of the operating system distribution.
      type: String
    - contextPath: PrismaCloudCompute.ReportHostScan.osDistroRelease
      description: Operating system distribution release.
      type: String
    - contextPath: PrismaCloudCompute.ReportHostScan.osDistroVersion
      description: Operating system distribution version.
      type: String
    - contextPath: PrismaCloudCompute.ReportHostScan.packageManager
      description: Whether the package manager is installed for the operating system.
      type: Boolean
    - contextPath: PrismaCloudCompute.ReportHostScan.packages
      description: The packages that exist in the image.
      type: Unknown
    - contextPath: PrismaCloudCompute.ReportHostScan.repoDigests
      description: Digests of the image. Used for content trust (notary). Has one
        digest per tag.
      type: String
    - contextPath: PrismaCloudCompute.ReportHostScan.repoTag
      description: An image repository and its associated tag or
        registry digest.
      type: Unknown
    - contextPath: PrismaCloudCompute.ReportHostScan.riskFactors
      description: Maps of the existence of vulnerability risk factors.
      type: Unknown
    - contextPath: PrismaCloudCompute.ReportHostScan.scanID
      description: Scan ID.
      type: String
    - contextPath: PrismaCloudCompute.ReportHostScan.scanTime
      description: Date/time of the last scan of the image.
      type: Date
    - contextPath: PrismaCloudCompute.ReportHostScan.scanVersion
      description: Defender version that published the image.
      type: String
    - contextPath: PrismaCloudCompute.ReportHostScan.startupBinaries
      description: Binaries that are expected to run when the container is created
        from this image.
      type: Unknown
    - contextPath: PrismaCloudCompute.ReportHostScan.tags
      description: Tags associated with the given image.
      type: Unknown
    - contextPath: PrismaCloudCompute.ReportHostScan.topLayer
      description: SHA256 of the image's last layer that is the last element of the
        Layers field.
      type: String
    - contextPath: PrismaCloudCompute.ReportHostScan.trustStatus
      description: The trust status for an image.
      type: String
    - contextPath: PrismaCloudCompute.ReportHostScan.type
      description: The scanning type performed.
      type: Unknown
    - contextPath: PrismaCloudCompute.ReportHostScan.vulnerabilities
      description: CVE vulnerabilities of the host.
      type: Unknown
    - contextPath: PrismaCloudCompute.ReportHostScan.vulnerabilitiesCount
      description: Total number of vulnerabilities.
      type: Number
    - contextPath: PrismaCloudCompute.ReportHostScan.vulnerabilityDistribution
      description: The number of vulnerabilities per type.
      type: Unknown
    - contextPath: PrismaCloudCompute.ReportHostScan.vulnerabilityRiskScore
      description: Image's CVE risk score.
      type: Number
    - contextPath: PrismaCloudCompute.ReportHostScan.wildFireUsage
      description: The Wildfire usage stats. The period for the usage varies with the
        context.
      type: Unknown
    - contextPath: PrismaCloudCompute.ReportHostScan.complianceIssuesCount
      description: Number of compliance issues.
      type: Unknown
  - name: prisma-cloud-compute-vulnerabilities-impacted-resources-list
    description: Get the list of Prisma Cloud Compute vulnerabilities resources.
    deprecated: false
    arguments:
    - name: cve
      description: A comma-separated list of CVE IDs that can be used as a pivot for
        the impacted resource search. For example cve=CVE-2018-14600,CVE-2021-31535
      required: false
      isArray: true
      defaultValue: ""
    - name: limit
      description: The maximum number of records of impacted hosts/images to return.
      required: false
      isArray: false
      defaultValue: "50"
    - name: offset
      description: The offset by which to begin listing impacted hosts/images records.
      required: false
      isArray: false
      defaultValue: "0"
    outputs:
    - contextPath: PrismaCloudCompute.VulnerabilitiesImpactedResource._id
      description: The CVE ID. (The index for the impacted resources.)
      type: String
    - contextPath: PrismaCloudCompute.VulnerabilitiesImpactedResource.functions
      description: The mapping between the function ID and its details.
      type: Unknown
    - contextPath: PrismaCloudCompute.VulnerabilitiesImpactedResource.hosts
      description: The list of impacted hosts.
      type: String
    - contextPath: PrismaCloudCompute.VulnerabilitiesImpactedResource.riskTree
      description: The risk tree associated with the CVE ID.
      type: Unknown
tests:
<<<<<<< HEAD
- No test
fromversion: 5.0.0
marketplaces:
- xsoar
- marketplacev2
=======
- PaloAltoNetworks_PrismaCloudCompute-Test
fromversion: 5.0.0
>>>>>>> 692c3f74
<|MERGE_RESOLUTION|>--- conflicted
+++ resolved
@@ -1568,13 +1568,8 @@
       description: The risk tree associated with the CVE ID.
       type: Unknown
 tests:
-<<<<<<< HEAD
-- No test
+- PaloAltoNetworks_PrismaCloudCompute-Test
 fromversion: 5.0.0
 marketplaces:
 - xsoar
-- marketplacev2
-=======
-- PaloAltoNetworks_PrismaCloudCompute-Test
-fromversion: 5.0.0
->>>>>>> 692c3f74
+- marketplacev2