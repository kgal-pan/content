commonfields:
  id: EWS Mail Sender
  version: -1
name: EWS Mail Sender
display: EWS Mail Sender
category: Messaging
description: 'Exchange Web Services mail sender. Note: this integration supports Office
  365 basic authentication only. If you are using Office 365, we recommend using the
  EWS O365 Integration instead, which supports modern authentication (oauth2).'
configuration:
- display: Exchange URL or Server IP address
  name: ewsServer
  defaultvalue: https://outlook.office365.com/EWS/Exchange.asmx/
  type: 0
  required: true
- display: 'Authentication: Email address (for Office 365) or DOMAIN\USERNAME (e.g.
    DEMISTO.INT\admin)'
  name: credentials
  defaultvalue: ""
  type: 9
  required: true
- display: Server Version (2007, 2010, 2010_SP2, 2013, or 2016)
  name: defaultServerVersion
  defaultvalue: "2013"
  type: 0
  required: true
- display: Authentication Type (NTLM, Basic, or Digest). For Office 365 use Basic.
  name: authType
  defaultvalue: Basic
  type: 0
  required: true
- display: Trust any certificate (not secure)
  name: insecure
  defaultvalue: ""
  type: 8
  required: false
- display: Use system proxy settings
  name: proxy
  defaultvalue: "false"
  type: 8
  required: false
- display: Has impersonation rights
  name: impersonation
  defaultvalue: "false"
  type: 8
  required: false
- display: Sender Mailbox
  name: mailbox
  defaultvalue: ""
  type: 0
  required: false
script:
  script: ''
  type: python
  subtype: python2
  commands:
  - name: send-mail
    arguments:
    - name: to
      required: true
      description: A CSV list of email addresses for the 'to' field.
    - name: cc
      description: A CSV list of email addresses for the 'cc' field.
    - name: bcc
      description: A CSV list of email addresses for the 'bcc' field.
    - name: subject
      required: true
      description: Subject for the email to be sent.
    - name: replyTo
      description: The email address specified in the 'reply to' field.
    - name: body
      description: The contents (body) of the email to send.
    - name: htmlBody
      description: HTML formatted content (body) of the email to be sent. This argument
        overrides the "body" argument.
    - name: attachIDs
      description: 'A CSV list of War Room entry IDs that contain files, and are used
        to attach files to the outgoing email. For example: attachIDs=15@8,19@8.'
      isArray: true
    - name: attachNames
      description: A CSV list of names of attachments to send. Should be the same
        number of elements as attachIDs.
      isArray: true
    - name: attachCIDs
      description: A CSV list of CIDs to embed attachments within the email itself.
      isArray: true
<<<<<<< HEAD
    - default: false
      description: The email address from which to reply.
      isArray: false
      name: from_address
      required: false
      secret: false
=======
    - name: raw_message
      description: Raw email message from MimeContent type.
      required: false
>>>>>>> ea18dd4d
    description: Sends an email using EWS.
  - name: reply-mail
    arguments:
    - name: inReplyTo
      required: true
      description: ID of the item to reply to.
    - name: to
      required: true
      description: A CSV list of email addresses for the 'to' field.
    - name: cc
      description: A CSV list of email addresses for the 'cc' field.
    - name: bcc
      description: A CSV list of email addresses for the 'bcc' field.
    - name: subject
      description: Subject for the email to be sent.
    - name: body
      description: The contents (body) of the email to be sent.
    - name: htmlBody
      description: HTML formatted content (body) of the email to be sent. This argument
        overrides the "body" argument.
    - name: attachIDs
      description: 'A CSV list of War Room entry IDs that contain files, and are used
        to attach files to the outgoing email. For example: attachIDs=15@8,19@8.'
      isArray: true
    - name: attachNames
      description: A CSV list of names of attachments to send. Should be the same
        number of elements as attachIDs.
      isArray: true
    - name: attachCIDs
      description: A CSV list of CIDs to embed attachments within the email itself.
      isArray: true
    description: Replies to an email using EWS.
  dockerimage: demisto/py2-exchangelib:1.0.0.24033
tests:
- "EWS Mail Sender Test"
- "EWS Mail Sender Test 2"
fromversion: 5.0.0<|MERGE_RESOLUTION|>--- conflicted
+++ resolved
@@ -84,18 +84,15 @@
     - name: attachCIDs
       description: A CSV list of CIDs to embed attachments within the email itself.
       isArray: true
-<<<<<<< HEAD
     - default: false
       description: The email address from which to reply.
       isArray: false
       name: from_address
       required: false
       secret: false
-=======
     - name: raw_message
       description: Raw email message from MimeContent type.
       required: false
->>>>>>> ea18dd4d
     description: Sends an email using EWS.
   - name: reply-mail
     arguments:
