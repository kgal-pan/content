import pytest
import json
from freezegun import freeze_time
import demistomock as demisto

integration_params = {
    'url': 'http://test.com',
    'credentials': {'identifier': 'test', 'password': 'pass'},
    'fetch_time': '3 days',
    'proxy': 'false',
    'unsecure': 'false',
}


def load_json(file: str):
    with open(file) as f:
        return json.load(f)


@pytest.fixture(autouse=True)
def set_mocks(mocker):
    mocker.patch.object(demisto, 'params', return_value=integration_params)


<<<<<<< HEAD
def test_fetch_incident(mocker):
=======
@freeze_time("2021-07-10T16:34:14.758295 UTC+1")
def test_fetch_incidents_first_time_fetch(mocker):
    """
        Given
            - fetch incidents command
            - command args
        When
            - mock the integration parameters
        Then
            - Validate that the last_time is as the now time(not changed, not of the incident)
    """
    mocker.patch.object(demisto, 'command', return_value='fetch-incidents')
>>>>>>> fcc0d89c
    from RedLock import fetch_incidents
    example_alerts = load_json('test_data/example_alert.json')
    mocker.patch('RedLock.req', return_value=example_alerts)
    incidents, last_fetches, last_seen_time = fetch_incidents(limit=50)
    assert len(incidents) == 2, 'There are two alerts in example response'
    for incident, alert in zip(incidents, example_alerts.get('items')):
        policy_name = demisto.get(alert, 'policy.name')
        policy_name = policy_name if policy_name else 'No policy'
        assert incident.get('name') == f"{policy_name} - {alert.get('id')}"
    assert last_seen_time == 1633109203697

<<<<<<< HEAD

@freeze_time("2021-07-10T16:34:14.758295 UTC+1")
def test_empty_incident(mocker):
    from RedLock import fetch_incidents
    mocker.patch('RedLock.req', return_value={'items': []})
    incidents, last_fetches, last_seen_time = fetch_incidents(50)
    assert len(incidents) == 0, 'There are no alerts in example response'
    assert last_seen_time == 1625679254000
=======
    _, next_run = fetch_incidents()
    assert next_run == 1625938454758


def test_redlock_list_scans(mocker):
    """
        Given
            - The response from the API call of redlock-list-scans command.
        When
            - calling redlock-list-scans
        Then
            - Validate that the readable output and the context entry of the command is as expected

    """
    from RedLock import redlock_list_scans
    list_scans_response = {
        'data': [{
            'id': '111111111',
            'attributes': {
                'name': ['test name'],
                'type': ['test type'],
                'user': ['test user'],
                'scanTime': '2021-10-18T14:38:53.654174'
            }
        }]
    }
    expected_readable_output = '### Scans List:\n|ID|Name|Scan Time|Type|User|\n|---|---|---|---|---|\n| 111111111 |' \
                               ' test name | 2021-10-18T14:38:53.654174 | test type | test user |\n'
    expected_context_entry = {'Redlock.Scans(val.id == obj.id)': [{'id': '111111111',
                                                                   'name': ['test name'],
                                                                   'type': ['test type'],
                                                                   'user': ['test user'],
                                                                   'scanTime': '2021-10-18T14:38:53.654174'}]}
    mocker.patch('RedLock.req', return_value=list_scans_response)
    mocker.patch.object(demisto, 'results')
    redlock_list_scans()
    assert demisto.results.call_args[0][0].get('HumanReadable') == expected_readable_output
    assert demisto.results.call_args[0][0].get('EntryContext') == expected_context_entry


def test_redlock_get_scan_status(mocker):
    """
        Given
            - The response from the API call of redlock-get-scan-status command.
        When
            - calling redlock-get-scan-status
        Then
            - Validate that the readable output and the context entry of the command is as expected

    """
    from RedLock import redlock_get_scan_status
    get_status_response = {
        'data': {
            'id': '111111111',
            'attributes': {
                'status': 'test'
            }
        }
    }
    expected_readable_output = '### Scan Status:\n|ID|Status|\n|---|---|\n| 111111111 | test |\n'
    expected_context_entry = {'Redlock.Scans(val.id == obj.id)': {'id': '111111111',
                                                                  'status': 'test'}}
    mocker.patch('RedLock.req', return_value=get_status_response)
    mocker.patch.object(demisto, 'results')
    redlock_get_scan_status()
    assert demisto.results.call_args[0][0].get('HumanReadable') == expected_readable_output
    assert demisto.results.call_args[0][0].get('EntryContext') == expected_context_entry


def test_redlock_get_scan_results(mocker):
    """
        Given
            - The response from the API call of redlock-get-scan-result command.
        When
            - calling redlock-get-scan-result
        Then
            - Validate that the readable output and the context entry of the command is as expected

    """
    from RedLock import redlock_get_scan_results
    get_result_response = {
        'data': [{
            'id': '111111111',
            'attributes': {
                'name': 'test',
                'policyId': '2222',
                'desc': 'test',
                'severity': 'high'
            }}]
    }
    expected_readable_output = '### Scan Results:\n|Description|ID|Name|Policy ID|Severity|\n|---|---|---|---|---|\n|' \
                               ' test | 111111111 | test | 2222 | high |\n'
    expected_context_entry = {'Redlock.Scans(val.id == obj.id)': {'id': None,
                                                                  'results': [
                                                                      {'id': '111111111',
                                                                       'attributes': {'name': 'test',
                                                                                      'policyId': '2222',
                                                                                      'desc': 'test',
                                                                                      'severity': 'high'}}]}}
    mocker.patch('RedLock.req', return_value=get_result_response)
    mocker.patch.object(demisto, 'results')
    redlock_get_scan_results()
    assert demisto.results.call_args[0][0].get('HumanReadable') == expected_readable_output
    assert demisto.results.call_args[0][0].get('EntryContext') == expected_context_entry
>>>>>>> fcc0d89c
<|MERGE_RESOLUTION|>--- conflicted
+++ resolved
@@ -22,22 +22,7 @@
     mocker.patch.object(demisto, 'params', return_value=integration_params)
 
 
-<<<<<<< HEAD
 def test_fetch_incident(mocker):
-=======
-@freeze_time("2021-07-10T16:34:14.758295 UTC+1")
-def test_fetch_incidents_first_time_fetch(mocker):
-    """
-        Given
-            - fetch incidents command
-            - command args
-        When
-            - mock the integration parameters
-        Then
-            - Validate that the last_time is as the now time(not changed, not of the incident)
-    """
-    mocker.patch.object(demisto, 'command', return_value='fetch-incidents')
->>>>>>> fcc0d89c
     from RedLock import fetch_incidents
     example_alerts = load_json('test_data/example_alert.json')
     mocker.patch('RedLock.req', return_value=example_alerts)
@@ -49,7 +34,6 @@
         assert incident.get('name') == f"{policy_name} - {alert.get('id')}"
     assert last_seen_time == 1633109203697
 
-<<<<<<< HEAD
 
 @freeze_time("2021-07-10T16:34:14.758295 UTC+1")
 def test_empty_incident(mocker):
@@ -58,9 +42,6 @@
     incidents, last_fetches, last_seen_time = fetch_incidents(50)
     assert len(incidents) == 0, 'There are no alerts in example response'
     assert last_seen_time == 1625679254000
-=======
-    _, next_run = fetch_incidents()
-    assert next_run == 1625938454758
 
 
 def test_redlock_list_scans(mocker):
@@ -162,5 +143,4 @@
     mocker.patch.object(demisto, 'results')
     redlock_get_scan_results()
     assert demisto.results.call_args[0][0].get('HumanReadable') == expected_readable_output
-    assert demisto.results.call_args[0][0].get('EntryContext') == expected_context_entry
->>>>>>> fcc0d89c
+    assert demisto.results.call_args[0][0].get('EntryContext') == expected_context_entry