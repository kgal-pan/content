--- conflicted
+++ resolved
@@ -5849,7 +5849,15 @@
     assert not result
 
 
-<<<<<<< HEAD
+def test_arg_to_number():
+    """
+    Test if arg_to_number handles unicode object without failing.
+    """
+    from CommonServerPython import arg_to_number
+    result = arg_to_number(u'1')
+    assert result == 1
+
+
 fetch_interval_test_bank = [
     ("3 minutes", datetime(2015, 7, 18, 9, 53, 20)),
     ("3   hours", datetime(2015, 7, 18, 12, 50, 20)),
@@ -5877,12 +5885,3 @@
     next_update_time = return_next_interval(fetch_interval=test_fetch_interval, last_update_time=last_update_time)
 
     assert next_update_time == expected_datetime
-=======
-def test_arg_to_number():
-    """
-    Test if arg_to_number handles unicode object without failing.
-    """
-    from CommonServerPython import arg_to_number
-    result = arg_to_number(u'1')
-    assert result == 1
->>>>>>> 13b916fc
