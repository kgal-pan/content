--- conflicted
+++ resolved
@@ -179,11 +179,8 @@
   type: python
 tests:
 - No tests (auto formatted)
-<<<<<<< HEAD
+fromversion: 5.0.0
+beta: false
 marketplaces:
 - xsoar
-- marketplacev2
-=======
-fromversion: 5.0.0
-beta: false
->>>>>>> 692c3f74
+- marketplacev2