--- conflicted
+++ resolved
@@ -286,7 +286,6 @@
 
 
 def get_user_command(client, args, mapper_in, mapper_out):
-<<<<<<< HEAD
     user_profile = args.get("user-profile")
     iam_user_profile = IAMUserProfile(user_profile=user_profile, mapper=mapper_out,
                                       incident_type=IAMUserProfile.UPDATE_INCIDENT_TYPE)
@@ -294,18 +293,7 @@
         iam_attr, iam_attr_value = iam_user_profile.get_first_available_iam_user_attr(GET_USER_ATTRIBUTES)
         salesforce_user = client.get_user(iam_attr, iam_attr_value)
         if not salesforce_user:
-=======
-    try:
-        user_profile = args.get("user-profile")
-        iam_user_profile = IAMUserProfile(user_profile=user_profile,
-                                          mapper=mapper_out,
-                                          incident_type=IAMUserProfile.UPDATE_INCIDENT_TYPE)
-
-        email = iam_user_profile.get_attribute('email')
-        user_id, _ = client.get_user_id_and_activity_by_mail(email)
-
-        if not user_id:
->>>>>>> 473d7f28
+
             error_code, error_message = IAMErrors.USER_DOES_NOT_EXIST
             iam_user_profile.set_result(success=False,
                                         error_message=error_message,
@@ -341,14 +329,6 @@
     iam_user_profile = IAMUserProfile(user_profile=user_profile, mapper=mapper_out,
                                       incident_type=IAMUserProfile.CREATE_INCIDENT_TYPE)
     try:
-<<<<<<< HEAD
-=======
-        user_profile = args.get("user-profile")
-        iam_user_profile = IAMUserProfile(user_profile=user_profile,
-                                          mapper=mapper_out,
-                                          incident_type=IAMUserProfile.CREATE_INCIDENT_TYPE)
-
->>>>>>> 473d7f28
         if not is_create_enabled:
             iam_user_profile.set_result(action=IAMActions.CREATE_USER,
                                         skip=True,
@@ -394,12 +374,6 @@
     iam_user_profile = IAMUserProfile(user_profile=args.get('user-profile'), mapper=mapper_out,
                                       incident_type=IAMUserProfile.UPDATE_INCIDENT_TYPE)
     try:
-<<<<<<< HEAD
-=======
-        iam_user_profile = IAMUserProfile(user_profile=args.get('user-profile'),
-                                          mapper=mapper_out,
-                                          incident_type=IAMUserProfile.UPDATE_INCIDENT_TYPE)
->>>>>>> 473d7f28
         allow_enable = args.get('allow-enable') == 'true'
 
         if not is_command_enabled:
@@ -461,14 +435,6 @@
     iam_user_profile = IAMUserProfile(user_profile=user_profile, mapper=mapper_out,
                                       incident_type=IAMUserProfile.DISABLE_INCIDENT_TYPE)
     try:
-<<<<<<< HEAD
-=======
-        user_profile = args.get("user-profile")
-        iam_user_profile = IAMUserProfile(user_profile=user_profile,
-                                          mapper=mapper_out,
-                                          incident_type=IAMUserProfile.DISABLE_INCIDENT_TYPE)
-
->>>>>>> 473d7f28
         if not is_command_enabled:
             user_profile.set_result(action=IAMActions.DISABLE_USER,
                                     skip=True,
