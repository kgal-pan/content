category: Forensics & Malware Analysis
commonfields:
  id: McAfee Advanced Threat Defense
  version: -1
configuration:
- display: Server URL (e.g. https://192.168.0.1)
  name: baseUrl
  required: true
  type: 0
- display: Username
  name: credentials
  defaultvalue: ""
  type: 9
  required: false
- defaultvalue: ''
  display: 'Trust any certificate (not secure)'
  name: unsecure
  required: false
  type: 8
- display: Use system proxy settings
  name: proxy
  required: false
  type: 8
<<<<<<< HEAD
description: 'Integrated advanced threat detection: Enhancing protection from network
  edge to endpoint'
=======
- display: Username (Deprecated)
  name: username
  required: false
  hidden: true
  type: 0
- display: Password (Deprecated)
  name: password
  required: false
  hidden: true
  type: 4
description: 'Integrated advanced threat detection: Enhancing protection from network edge to endpoint'
>>>>>>> 692c3f74
display: McAfee Advanced Threat Defense
name: McAfee Advanced Threat Defense
script:
  commands:
  - arguments:
    - default: false
      description: Analyzer profile ID. The profile ID number can be found in the UI Policy/Analyzer Profile page, OR using command atd-list-analyzer-profiles, under vmProfileid key result
      isArray: false
      name: vmProfileList
      required: false
      secret: false
    - auto: PREDEFINED
      default: false
      description: This parameter accepts four values — '0', '1', '2' and '3'. • 0 — Regular file upload • 1 — URL submission — URL link is processed inside analyzer VM • 2 — Submit file with URL • 3 — URL Download — File from URL is firstly downloaded and then analyzed
      isArray: false
      name: submitType
      predefined:
      - '0'
      - '1'
      - '2'
      - '3'
      required: true
      secret: false
    - default: false
      description: Any valid web URL.
      isArray: false
      name: url
      required: false
      secret: false
    - default: false
      description: Maximum 128-character string.
      isArray: false
      name: messageId
      required: false
      secret: false
    - default: false
      description: ' IPv4 address of the source system or gateway from where the file
        is downloaded.'
      isArray: false
      name: srcIp
      required: false
      secret: false
    - default: false
      description: ' IPv4 address of the target endpoint.'
      isArray: false
      name: dstIp
      required: false
      secret: false
    - auto: PREDEFINED
      default: false
      description: Value '0' indicates corresponding taskid in API response. Value
        '1' indicates -1 as taskid in API response.
      isArray: false
      name: skipTaskId
      predefined:
      - '0'
      - '1'
      required: false
      secret: false
    - auto: PREDEFINED
      default: false
      description: Value '0' indicates skip sample analysis if it is analyzed previously . Value '1' indicates do not skip sample analysis if it is not analyzed previously.
      isArray: false
      name: analyzeAgain
      predefined:
      - '0'
      - '1'
      required: false
      secret: false
    - auto: PREDEFINED
      default: false
      description: Value '0' indicates no user interaction is needed during sample analysis. Value '1' indicates user interaction is needed during sample analysis.
      isArray: false
      name: xMode
      predefined:
      - '0'
      - '1'
      required: false
      secret: false
    - auto: PREDEFINED
      default: false
      description: ' This parameter indicates priority of sample analysis. run_now
        assigns highest priority (i.e., sample is analyzed right away), add_to_q puts
        sample in waiting state if there is a waiting queue of samples, default is
        run_now'
      isArray: false
      name: filePriorityQ
      predefined:
      - run_now
      - add_to_q
      required: false
      secret: false
    - default: false
      description: entry ID f the file to upload
      isArray: false
      name: entryID
      required: false
      secret: false
    - default: false
      description: The name of the file
      isArray: false
      name: fileName
      required: false
      secret: false
    deprecated: false
    description: upload a file/web URL for dynamic analysis by using the provided
      Analyzer Profile. Only single file/web URL can be submitted at a time.
    execution: false
    name: atd-file-upload
    outputs:
    - contextPath: ATD.Task.taskId
      description: The task ID of the sample uploaded
      type: string
    - contextPath: ATD.Task.jobId
      description: The job ID of the sample uploaded
      type: number
    - contextPath: ATD.Task.messageId
      description: The message Id relevant to the sample uploaded
      type: string
    - contextPath: ATD.Task.url
      description: The URL detonated
      type: string
    - contextPath: ATD.Task.srcIp
      description: Source IPv4 address
      type: string
    - contextPath: ATD.Task.destIp
      description: Destination IPv4 address
      type: string
    - contextPath: ATD.Task.MD5
      description: MD5 of the sample uploaded
      type: string
    - contextPath: ATD.Task.SHA1
      description: SHA1 of the sample uploaded
      type: string
    - contextPath: ATD.Task.SHA256
      description: SHA256 of the sample uploaded
      type: string
    - contextPath: ATD.taskId
      description: The task ID of the sample uploaded
      type: string
    - contextPath: URL.Data
      description: In case of a url upload, the url uploaded
      type: string
  - arguments:
    - default: false
      description: Serves as an identifier for the previously submitted file.
      isArray: true
      name: jobId
      required: true
      secret: false
    deprecated: false
    description: fetches the list of task id's associated with a job id
    execution: false
    name: atd-get-task-ids
    outputs:
    - contextPath: ATD.Task.taskId
      description: The corresponding taskId of the jobId sent
      type: string
    - contextPath: ATD.Task.jobId
      description: The jobId sent
      type: number
  - arguments:
    - default: false
      description: This is the returned TaskId value in the submission step, previously
        returned value in the File/URL submission step
      isArray: false
      name: taskId
      required: false
      secret: false
    - default: false
      description: Job id
      isArray: false
      name: jobId
      required: false
      secret: false
    - auto: PREDEFINED
      default: false
      defaultValue: pdf
      description: 'Type can be one of the following types: • html — HTML report •
        txt — Text report • xml — XML report • zip — All files packaged in a single
        zip file • json — Same as xml but in the JSON format • ioc - Indicators of
        Compromise format • stix - Structured Threat Information expression. Stix
        generation is disabled, by default. Use set stixreportstatus enable to enable
        it. • pdf - Portable Document Format • sample - Download sample from McAfee
        Advanced Threat Defense'
      isArray: false
      name: type
      predefined:
      - html
      - txt
      - xml
      - zip
      - json
      - ioc
      - stix
      - pdf
      - sample
      required: true
      secret: false
    - auto: PREDEFINED
      default: false
      defaultValue: '3'
      description: If ATD severity is bigger than the threshold we will consider it
        malicious
      isArray: false
      name: threshold
      predefined:
      - '1'
      - '2'
      - '3'
      - '4'
      - '5'
      required: false
      secret: false
    deprecated: false
    description: Download the analysis report files. The `Sample Download Access`
      permission is required.
    execution: false
    name: atd-get-report
    outputs:
    - contextPath: File.Name
      description: Filename (only in case of report type=json)
      type: string
    - contextPath: File.Type
      description: File type e.g. "PE" (only in case of report type=json)
      type: string
    - contextPath: File.Size
      description: File size (only in case of report type=json)
      type: number
    - contextPath: File.MD5
      description: MD5 hash of the file (only in case of report type=json)
      type: string
    - contextPath: File.SHA1
      description: SHA1 hash of the file (only in case of report type=json)
      type: string
    - contextPath: File.SHA256
      description: SHA256 hash of the file (only in case of report type=json)
      type: string
    - contextPath: File.Malicious.Vendor
      description: For malicious files, the vendor that made the decision
      type: string
    - contextPath: File.Malicious.Description
      description: For malicious files, the reason for the vendor to make the decision
      type: string
    - contextPath: DBotScore.Indicator
      description: The indicator we tested (only in case of report type=json)
      type: string
    - contextPath: DBotScore.Type
      description: The type of the indicator (only in case of report type=json)
      type: string
    - contextPath: DBotScore.Vendor
      description: Vendor used to calculate the score (only in case of report type=json)
      type: string
    - contextPath: DBotScore.Score
      description: The actual score (only in case of report type=json)
      type: number
    - contextPath: File.EntryID
      description: The Entry ID of the sample
      type: string
    - contextPath: IP.Address
      description: IP's relevant to the sample
      type: string
    - contextPath: InfoFile.EntryID
      description: The EntryID of the report file
      type: string
    - contextPath: InfoFile.Extension
      description: The extension of the report file
      type: string
    - contextPath: InfoFile.Name
      description: The name of the report file, which you can use later, for example,
        to send the report in an email as part of a playbook task. The report name
        is the the taskId, for example, 7173.pdf.
      type: string
    - contextPath: InfoFile.Info
      description: The info of the report file
      type: string
    - contextPath: InfoFile.Size
      description: The size of the report file
      type: number
    - contextPath: InfoFile.Type
      description: The type of the report file
      type: string
    - contextPath: URL.Malicious.Vendor
      description: For malicious files, the vendor that made the decision
      type: string
    - contextPath: URL.Malicious.Description
      description: For malicious urls, the reason for the vendor to make the decision
      type: string
  - deprecated: false
    description: display the analyzer profiles. Only the analyzer profiles to which
      the user has access are displayed.
    execution: false
    name: atd-list-analyzer-profiles
    outputs:
    - contextPath: ATD.ListAnalyzerProfiles.Name
      description: The Analyzer's profile name
      type: string
    - contextPath: ATD.ListAnalyzerProfiles.AnalyzerProfileId
      description: The Analyzer's profile id
      type: number
    - contextPath: ATD.ListAnalyzerProfiles.Description
      description: The Analyzer's profile description
      type: string
    - contextPath: ATD.ListAnalyzerProfiles.Sandbox
      description: If the Analyzer's profile has access to the sandbox
      type: boolean
    - contextPath: ATD.ListAnalyzerProfiles.Internet
      description: If the Analyzer's profile has access to the internet
      type: boolean
    - contextPath: ATD.ListAnalyzerProfiles.LocalBlackList
      description: If the Analyzer's profile has access to the local block list
      type: boolean
  - arguments:
    - auto: PREDEFINED
      default: true
      defaultValue: STAND_ALONE
      description: This is the user type associated with a user profile. For example
        NSP, MWG, STAND_ALONE (default) and so on.
      isArray: true
      name: userType
      predefined:
      - STAND_ALONE
      - MWG
      - NSP
      required: false
      secret: false
    deprecated: false
    description: displays the user profile information present on the McAfee Advanced
      Threat Defense.
    execution: false
    name: atd-list-user
    outputs:
    - contextPath: ATD.Users.FullName
      description: The user's fullname
      type: string
    - contextPath: ATD.Users.UserId
      description: The user's id
      type: number
    - contextPath: ATD.Users.LoginId
      description: The user's login id
      type: string
    - contextPath: ATD.Users.UserType
      description: The user type
      type: string
  - deprecated: false
    description: Returns the current session details
    execution: false
    name: atd-login
    outputs:
    - contextPath: ATD.Session.APIVersion
      description: The API version used in the session
      type: string
    - contextPath: ATD.Session.IsAdmin
      description: If the current user is admin
      type: boolean
    - contextPath: ATD.Session.SessionId
      description: The session id
      type: string
    - contextPath: ATD.Session.UserId
      description: The UserId of the User logged in in the session
      type: number
  - arguments:
    - default: false
      description: ID of the entry containing the file to detonate
      isArray: false
      name: upload
      required: true
      secret: false
    - default: false
      defaultValue: '210'
      description: Total wait time (in seconds)
      isArray: false
      name: timeout
      required: false
      secret: false
    - auto: PREDEFINED
      default: false
      defaultValue: json
      description: Optional - request the format of the report
      isArray: false
      name: format
      predefined:
      - html
      - txt
      - xml
      - zip
      - json
      - ioc
      - stix
      - pdf
      - sample
      required: false
      secret: false
    - auto: PREDEFINED
      default: false
      defaultValue: '3'
      description: If ATD severity is bigger than the threshold we will consider it
        malicious
      isArray: false
      name: threshold
      predefined:
      - '1'
      - '2'
      - '3'
      - '4'
      - '5'
      required: false
      secret: false
    - default: false
      description: The name of the file
      isArray: false
      name: fileName
      required: false
      secret: false
    deprecated: false
    description: Deprecated, use detonate playbook instead.
    execution: false
    name: detonate-file
    outputs:
    - contextPath: InfoFile.Name
      description: Filename (only in case of report type=json)
      type: string
    - contextPath: InfoFile.Type
      description: File type e.g. "PE" (only in case of report type=json)
      type: string
    - contextPath: InfoFile.Size
      description: File size (only in case of report type=json)
      type: number
    - contextPath: InfoFile.MD5
      description: MD5 hash of the file (only in case of report type=json)
      type: string
    - contextPath: InfoFile.SHA1
      description: SHA1 hash of the file (only in case of report type=json)
      type: string
    - contextPath: InfoFile.SHA256
      description: SHA256 hash of the file (only in case of report type=json)
      type: string
    - contextPath: DBotScore.Indicator
      description: The indicator we tested (only in case of report type=json)
      type: string
    - contextPath: DBotScore.Type
      description: The type of the indicator (only in case of report type=json)
      type: string
    - contextPath: DBotScore.Vendor
      description: Vendor used to calculate the score (only in case of report type=json)
      type: string
    - contextPath: DBotScore.Score
      description: The actual score (only in case of report type=json)
      type: number
    - contextPath: ATD.Task.taskId
      description: This is the returned TaskId value in the submission step, previously
        returned value in the File/URL submission step
      type: number
    - contextPath: ATD.Task.jobId
      description: This is the returned JobId value in the submission step, previously
        returned value in the File/URL submission step
      type: number
    - contextPath: ATD.Task.status
      description: The task ID status (Completed or Analyzing)
      type: string
    - contextPath: ATD.Task.messageId
      description: The message Id relevant to the sample uploaded
      type: string
    - contextPath: ATD.Task.url
      description: The URL detonated
      type: string
    - contextPath: ATD.Task.srcIp
      description: Source IPv4 address
      type: string
    - contextPath: ATD.Task.destIp
      description: Destination IPv4 address
      type: string
    - contextPath: ATD.Task.MD5
      description: MD5 of the sample uploaded
      type: string
    - contextPath: ATD.Task.SHA256
      description: SHA256 of the sample uploaded
      type: string
    - contextPath: ATD.Task.SHA1
      description: SHA1 of the sample uploaded
      type: string
    - contextPath: IP.Address
      description: IP's relevant to the sample
      type: string
  - arguments:
    - default: false
      description: URL to detonate
      isArray: false
      name: url
      required: true
      secret: false
    - default: false
      defaultValue: '200'
      description: Total wait time (in seconds)
      isArray: false
      name: timeout
      required: false
      secret: false
    - auto: PREDEFINED
      default: false
      defaultValue: json
      description: Optional - request the format of the report
      isArray: false
      name: format
      predefined:
      - html
      - txt
      - xml
      - zip
      - json
      - ioc
      - stix
      - pdf
      - sample
      required: false
      secret: false
    - auto: PREDEFINED
      default: false
      defaultValue: '3'
      description: If ATD severity is bigger than the threshold we will consider it
        malicious
      isArray: false
      name: threshold
      predefined:
      - '1'
      - '2'
      - '3'
      - '4'
      - '5'
      required: false
      secret: false
    deprecated: false
    description: Deprecated, use detonate playbook instead.
    execution: false
    name: detonate-url
    outputs:
    - contextPath: InfoFile.Name
      description: Filename (only in case of report type=json)
      type: string
    - contextPath: InfoFile.Type
      description: File type e.g. "PE" (only in case of report type=json)
      type: string
    - contextPath: InfoFile.Size
      description: File size (only in case of report type=json)
      type: number
    - contextPath: InfoFile.MD5
      description: MD5 hash of the file (only in case of report type=json)
      type: string
    - contextPath: InfoFile.SHA1
      description: SHA1 hash of the file (only in case of report type=json)
      type: string
    - contextPath: InfoFile.SHA256
      description: SHA256 hash of the file (only in case of report type=json)
      type: string
    - contextPath: DBotScore.Indicator
      description: The indicator we tested (only in case of report type=json)
      type: string
    - contextPath: DBotScore.Type
      description: The type of the indicator (only in case of report type=json)
      type: string
    - contextPath: DBotScore.Vendor
      description: Vendor used to calculate the score (only in case of report type=json)
      type: string
    - contextPath: DBotScore.Score
      description: The actual score (only in case of report type=json)
      type: number
    - contextPath: ATD.Task.taskId
      description: This is the returned TaskId value in the submission step, previously
        returned value in the File/URL submission step
      type: number
    - contextPath: ATD.Task.jobId
      description: This is the returned JobId value in the submission step, previously
        returned value in the File/URL submission step
      type: number
    - contextPath: ATD.Task.status
      description: The task ID status (Completed or Analyzing)
      type: string
    - contextPath: ATD.Task.messageId
      description: The message Id relevant to the sample uploaded
      type: string
    - contextPath: ATD.Task.url
      description: The URL detonated
      type: string
    - contextPath: ATD.Task.srcIp
      description: Source IPv4 address
      type: string
    - contextPath: ATD.Task.destIp
      description: Destination IPv4 address
      type: string
    - contextPath: ATD.Task.MD5
      description: MD5 of the sample uploaded
      type: string
    - contextPath: ATD.Task.SHA256
      description: SHA256 of the sample uploaded
      type: string
    - contextPath: ATD.Task.SHA1
      description: SHA1 of the sample uploaded
      type: string
    - contextPath: IP.Address
      description: IP's relevant to the sample
      type: string
  - arguments:
    - default: false
      description: This is the returned TaskId value in the submission step, previously
        returned value in the File/URL submission step
      isArray: true
      name: taskId
      required: false
      secret: false
    - default: false
      description: Job Id
      isArray: true
      name: jobId
      required: false
      secret: false
    deprecated: false
    description: Checks the analysis status of up to 100 jobIDs/taskIDs
    execution: false
    name: atd-check-status
    outputs:
    - contextPath: ATD.status
      description: The task ID status (Completed or Analyzing)
      type: string
    - contextPath: ATD.Task.taskId
      description: This is the returned TaskId value in the submission step, previously
        returned value in the File/URL submission step
      type: string
    - contextPath: ATD.Task.jobId
      description: This is the returned JobId value in the submission step, previously
        returned value in the File/URL submission step
      type: number
    - contextPath: ATD.Task.status
      description: The task ID status (Completed or Analyzing)
      type: string
    - contextPath: ATD.Task.filename
      description: The name of the uploaded sample
      type: string
    - contextPath: ATD.Task.MD5
      description: The MD5 of the sample
      type: string
    - contextPath: ATD.Task.submitTime
      description: Submission time of the sample
      type: string
  isfetch: false
  runonce: false
  script: '-'
  type: python
  subtype: python2
  dockerimage: demisto/python:2.7.18.24398
tests:
- Test Playbook McAfee ATD
- Detonate Remote File From URL -McAfee-ATD - Test
fromversion: 5.0.0
marketplaces:
- xsoar
- marketplacev2<|MERGE_RESOLUTION|>--- conflicted
+++ resolved
@@ -21,10 +21,6 @@
   name: proxy
   required: false
   type: 8
-<<<<<<< HEAD
-description: 'Integrated advanced threat detection: Enhancing protection from network
-  edge to endpoint'
-=======
 - display: Username (Deprecated)
   name: username
   required: false
@@ -36,7 +32,6 @@
   hidden: true
   type: 4
 description: 'Integrated advanced threat detection: Enhancing protection from network edge to endpoint'
->>>>>>> 692c3f74
 display: McAfee Advanced Threat Defense
 name: McAfee Advanced Threat Defense
 script:
@@ -73,8 +68,7 @@
       required: false
       secret: false
     - default: false
-      description: ' IPv4 address of the source system or gateway from where the file
-        is downloaded.'
+      description: ' IPv4 address of the source system or gateway from where the file is downloaded.'
       isArray: false
       name: srcIp
       required: false
@@ -87,8 +81,7 @@
       secret: false
     - auto: PREDEFINED
       default: false
-      description: Value '0' indicates corresponding taskid in API response. Value
-        '1' indicates -1 as taskid in API response.
+      description: Value '0' indicates corresponding taskid in API response. Value '1' indicates -1 as taskid in API response.
       isArray: false
       name: skipTaskId
       predefined:
@@ -118,10 +111,7 @@
       secret: false
     - auto: PREDEFINED
       default: false
-      description: ' This parameter indicates priority of sample analysis. run_now
-        assigns highest priority (i.e., sample is analyzed right away), add_to_q puts
-        sample in waiting state if there is a waiting queue of samples, default is
-        run_now'
+      description: ' This parameter indicates priority of sample analysis. run_now assigns highest priority (i.e., sample is analyzed right away), add_to_q puts sample in waiting state if there is a waiting queue of samples, default is run_now'
       isArray: false
       name: filePriorityQ
       predefined:
@@ -142,8 +132,7 @@
       required: false
       secret: false
     deprecated: false
-    description: upload a file/web URL for dynamic analysis by using the provided
-      Analyzer Profile. Only single file/web URL can be submitted at a time.
+    description: upload a file/web URL for dynamic analysis by using the provided Analyzer Profile. Only single file/web URL can be submitted at a time.
     execution: false
     name: atd-file-upload
     outputs:
@@ -200,8 +189,7 @@
       type: number
   - arguments:
     - default: false
-      description: This is the returned TaskId value in the submission step, previously
-        returned value in the File/URL submission step
+      description: This is the returned TaskId value in the submission step, previously returned value in the File/URL submission step
       isArray: false
       name: taskId
       required: false
@@ -215,13 +203,7 @@
     - auto: PREDEFINED
       default: false
       defaultValue: pdf
-      description: 'Type can be one of the following types: • html — HTML report •
-        txt — Text report • xml — XML report • zip — All files packaged in a single
-        zip file • json — Same as xml but in the JSON format • ioc - Indicators of
-        Compromise format • stix - Structured Threat Information expression. Stix
-        generation is disabled, by default. Use set stixreportstatus enable to enable
-        it. • pdf - Portable Document Format • sample - Download sample from McAfee
-        Advanced Threat Defense'
+      description: 'Type can be one of the following types: • html — HTML report • txt — Text report • xml — XML report • zip — All files packaged in a single zip file • json — Same as xml but in the JSON format • ioc - Indicators of Compromise format • stix - Structured Threat Information expression. Stix generation is disabled, by default. Use set stixreportstatus enable to enable it. • pdf - Portable Document Format • sample - Download sample from McAfee Advanced Threat Defense'
       isArray: false
       name: type
       predefined:
@@ -487,12 +469,10 @@
       description: The actual score (only in case of report type=json)
       type: number
     - contextPath: ATD.Task.taskId
-      description: This is the returned TaskId value in the submission step, previously
-        returned value in the File/URL submission step
+      description: This is the returned TaskId value in the submission step, previously returned value in the File/URL submission step
       type: number
     - contextPath: ATD.Task.jobId
-      description: This is the returned JobId value in the submission step, previously
-        returned value in the File/URL submission step
+      description: This is the returned JobId value in the submission step, previously returned value in the File/URL submission step
       type: number
     - contextPath: ATD.Task.status
       description: The task ID status (Completed or Analyzing)
@@ -556,8 +536,7 @@
     - auto: PREDEFINED
       default: false
       defaultValue: '3'
-      description: If ATD severity is bigger than the threshold we will consider it
-        malicious
+      description: If ATD severity is bigger than the threshold we will consider it malicious
       isArray: false
       name: threshold
       predefined:
