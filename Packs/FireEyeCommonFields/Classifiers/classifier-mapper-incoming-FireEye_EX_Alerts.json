{
    "description": "Maps FireEye EX alerts.",
    "feed": false,
    "id": "FireEye EX - Incoming Mapper",
    "mapping": {
        "FireEye EX Alert": {
            "dontMapEventToLabels": false,
            "internalMapping": {
                "Alert Acknowledgement": {
                    "simple": "ack"
                },
                "Alert Action": {
                    "simple": "action"
                },
                "Alert ID": {
                    "simple": "id"
                },
                "Alert Malicious": {
                    "simple": "malicious"
                },
                "Alert Name": {
                    "simple": "name"
                },
                "Alert URL": {
                    "simple": "alertUrl"
                },
                "Appliance ID": {
                    "simple": "applianceId"
                },
                "Application Id": {
                    "simple": "appliance"
                },
                "Detection URL": {
                    "complex": {
                        "accessor": "url",
                        "filters": [],
                        "root": "explanation.malwareDetected.malware",
                        "transformers": [
                            {
                                "args": {
                                    "item": {
                                        "isContext": true,
                                        "value": {
                                            "simple": "src.url"
                                        }
                                    }
                                },
                                "operator": "append"
                            }
                        ]
                    }
                },
                "Email CC": {
                    "simple": "dst.smtpCc"
                },
                "Email From": {
                    "simple": "src.smtpMailFrom"
                },
                "Email Headers": {
                    "simple": "smtpMessage.smtpHeader"
                },
                "Email Message ID": {
                    "simple": "smtpMessage.id"
                },
                "Email Subject": {
                    "simple": "smtpMessage.subject"
<<<<<<< HEAD
                },
                "Email To": {
                    "simple": "dst.smtpTo"
                },
                "FireEye Email Queue ID": {
                    "simple": "smtpMessage.queueId"
                },
                "FireEye Email Source Domain": {
                    "simple": "src.domain"
                },
                "FireEye Malware Information": {
                    "simple": "explanation.malwareDetected.malware"
                },
                "MD5": {
                    "simple": "explanation.malwareDetected.malware.md5Sum"
                },
                "Malware Name": {
                    "simple": "explanation.malwareDetected.malware.name"
=======
                },
                "Email To": {
                    "simple": "dst.smtpTo"
                },
                "FireEye Email Queue ID": {
                    "simple": "smtpMessage.queueId"
                },
                "FireEye Email Source Domain": {
                    "simple": "src.domain"
>>>>>>> 2653c6d9
                },
                "SHA256": {
                    "simple": "explanation.malwareDetected.malware.sha256"
                },
                "FireEye Malware Informationֿ": {
                    "simple": "explanation.malwareDetected.malware"
                },
                "MD5": {
                    "simple": "explanation.malwareDetected.malware.md5Sum"
                },
                "Malware Name": {
                    "simple": "explanation.malwareDetected.malware.name"
                },
                "SHA256": {
                    "simple": "explanation.malwareDetected.malware.sha256"
                },
                "Sensor Name": {
                    "simple": "sensor"
                },
                "UUID": {
                    "simple": "uuid"
                },
                "Vendor Product": {
                    "simple": "product"
                },
                "occurred": {
                    "simple": "occurred"
                },
                "severity": {
                    "complex": {
                        "filters": [],
                        "root": "severity",
                        "transformers": [
                            {
                                "args": {
                                    "limit": {},
                                    "replaceWith": {
                                        "value": {
                                            "simple": "1"
                                        }
                                    },
                                    "toReplace": {
                                        "value": {
                                            "simple": "MINR"
                                        }
                                    }
                                },
                                "operator": "replace"
                            },
                            {
                                "args": {
                                    "limit": {},
                                    "replaceWith": {
                                        "value": {
                                            "simple": "4"
                                        }
                                    },
                                    "toReplace": {
                                        "value": {
                                            "simple": "CRIT"
                                        }
                                    }
                                },
                                "operator": "replace"
                            },
                            {
                                "args": {
                                    "limit": {},
                                    "replaceWith": {
                                        "value": {
                                            "simple": "3"
                                        }
                                    },
                                    "toReplace": {
                                        "value": {
                                            "simple": "MAJR"
                                        }
                                    }
                                },
                                "operator": "replace"
                            }
                        ]
                    }
                }
            }
        },
        "Phishing Alerts": {
            "dontMapEventToLabels": false,
            "internalMapping": {
                "Alert Action": {
                    "simple": "action"
                },
                "Email CC": {
                    "simple": "dst.smtpCc"
                },
                "Email From": {
                    "simple": "src.smtpMailFrom"
                },
                "Email Headers": {
                    "simple": "smtpMessage.smtpHeader"
                },
                "Email Message ID": {
                    "simple": "smtpMessage.id"
                },
                "Email Queue ID": {
                    "simple": "smtpMessage.queueId"
                },
                "Email Source Domain": {
                    "simple": "src.domain"
                },
                "Email Subject": {
                    "simple": "smtpMessage.subject"
                },
                "Email To": {
                    "simple": "dst.smtpTo"
                },
                "UUID": {
                    "simple": "uuid"
                },
                "occurred": {
                    "simple": "occurred"
                },
                "severity": {
                    "complex": {
                        "filters": [],
                        "root": "severity",
                        "transformers": [
                            {
                                "args": {
                                    "limit": {},
                                    "replaceWith": {
                                        "value": {
                                            "simple": "1"
                                        }
                                    },
                                    "toReplace": {
                                        "value": {
                                            "simple": "minr"
                                        }
                                    }
                                },
                                "operator": "replace"
                            },
                            {
                                "args": {
                                    "limit": {},
                                    "replaceWith": {
                                        "value": {
                                            "simple": "4"
                                        }
                                    },
                                    "toReplace": {
                                        "value": {
                                            "simple": "crit"
                                        }
                                    }
                                },
                                "operator": "replace"
                            },
                            {
                                "args": {
                                    "limit": {},
                                    "replaceWith": {
                                        "value": {
                                            "simple": "3"
                                        }
                                    },
                                    "toReplace": {
                                        "value": {
                                            "simple": "majr"
                                        }
                                    }
                                },
                                "operator": "replace"
                            }
                        ]
                    }
                }
            }
        }
    },
    "name": "FireEye EX - Incoming Mapper",
    "type": "mapping-incoming",
    "version": -1,
    "fromVersion": "6.0.0"
}<|MERGE_RESOLUTION|>--- conflicted
+++ resolved
@@ -64,7 +64,6 @@
                 },
                 "Email Subject": {
                     "simple": "smtpMessage.subject"
-<<<<<<< HEAD
                 },
                 "Email To": {
                     "simple": "dst.smtpTo"
@@ -75,28 +74,9 @@
                 "FireEye Email Source Domain": {
                     "simple": "src.domain"
                 },
-                "FireEye Malware Information": {
-                    "simple": "explanation.malwareDetected.malware"
-                },
-                "MD5": {
-                    "simple": "explanation.malwareDetected.malware.md5Sum"
-                },
-                "Malware Name": {
-                    "simple": "explanation.malwareDetected.malware.name"
-=======
-                },
-                "Email To": {
-                    "simple": "dst.smtpTo"
-                },
-                "FireEye Email Queue ID": {
-                    "simple": "smtpMessage.queueId"
-                },
-                "FireEye Email Source Domain": {
-                    "simple": "src.domain"
->>>>>>> 2653c6d9
-                },
-                "SHA256": {
-                    "simple": "explanation.malwareDetected.malware.sha256"
+                "FireEye Infection ID": {
+                    "complex": null,
+                    "simple": "rootInfection"
                 },
                 "FireEye Malware Informationֿ": {
                     "simple": "explanation.malwareDetected.malware"
