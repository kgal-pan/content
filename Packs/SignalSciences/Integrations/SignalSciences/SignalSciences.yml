--- conflicted
+++ resolved
@@ -996,11 +996,8 @@
   runonce: false
   dockerimage: demisto/python:2.7.18.24398
 fromversion: 5.0.0
-<<<<<<< HEAD
+tests:
+- No tests (auto formatted)
 marketplaces:
 - xsoar
-- marketplacev2
-=======
-tests:
-- No tests (auto formatted)
->>>>>>> a9fa819b
+- marketplacev2