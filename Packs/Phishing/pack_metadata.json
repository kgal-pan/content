{
    "name": "Phishing",
    "description": "Phishing emails still hooking your end users? This Content Pack can drastically reduce the time your security team spends on phishing alerts.",
    "support": "xsoar",
<<<<<<< HEAD
    "currentVersion": "3.0.1",
=======
    "currentVersion": "3.0.3",
>>>>>>> dd95da82
    "serverMinVersion": "6.0.0",
    "author": "Cortex XSOAR",
    "url": "https://www.paloaltonetworks.com/cortex",
    "email": "",
    "created": "2020-05-12T10:55:43Z",
    "categories": [
        "Messaging"
    ],
    "tags": [
        "Scam",
        "Spam",
        "Email"
    ],
    "itemPrefix": [
        "Email",
        "Reported"
    ],
    "useCases": [
        "Phishing"
    ],
    "keywords": [],
    "dependencies": {
        "MicrosoftGraphMail": {
            "mandatory": false,
            "display_name": "Microsoft Graph Mail"
        },
        "EWS": {
            "mandatory": false,
            "display_name": "EWS"
        },
        "MicrosoftGraphListener": {
            "mandatory": false,
            "display_name": "Microsoft Graph Mail Single User"
        },
        "rasterize": {
            "mandatory": false,
            "display_name": "Rasterize"
        },
        "MailSenderNew": {
            "mandatory": false,
            "display_name": "Mail Sender (New)"
        },
        "CommonScripts": {
            "mandatory": true,
            "display_name": "Common Scripts"
        },
        "Gmail": {
            "mandatory": false,
            "display_name": "Gmail"
        },
        "CommonPlaybooks": {
            "mandatory": true,
            "display_name": "Common Playbooks"
        },
        "GmailSingleUser": {
            "mandatory": false,
            "display_name": "Gmail Single User (Beta)"
        },
        "EWSMailSender": {
            "mandatory": false,
            "display_name": "EWS Mail Sender"
        }
    },
    "marketplaces": [
        "xsoar",
        "marketplacev2"
    ]
}<|MERGE_RESOLUTION|>--- conflicted
+++ resolved
@@ -2,11 +2,7 @@
     "name": "Phishing",
     "description": "Phishing emails still hooking your end users? This Content Pack can drastically reduce the time your security team spends on phishing alerts.",
     "support": "xsoar",
-<<<<<<< HEAD
-    "currentVersion": "3.0.1",
-=======
-    "currentVersion": "3.0.3",
->>>>>>> dd95da82
+    "currentVersion": "3.0.4",
     "serverMinVersion": "6.0.0",
     "author": "Cortex XSOAR",
     "url": "https://www.paloaltonetworks.com/cortex",
