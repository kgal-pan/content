{
 "id": "incident_emailauthenticitycheck",
 "version": -1,
 "modified": "2019-09-08T11:50:56.532385842Z",
 "name": "Email Authenticity Check",
 "ownerOnly": false,
 "placeholder": "",
 "description": "Indicates the authenticity of the email. This check is done using the CheckEmailAuthenticity script.",
 "cliName": "emailauthenticitycheck",
 "type": "singleSelect",
 "closeForm": false,
 "editForm": true,
 "required": false,
 "script": "",
 "fieldCalcScript": "",
 "neverSetAsRequired": false,
 "isReadOnly": false,
 "selectValues": [
  "Pass",
  "Undetermined",
  "Suspicious",
  "Fail"
 ],
 "validationRegex": "",
 "useAsKpi": true,
 "locked": false,
 "system": false,
 "content": true,
 "group": 0,
 "hidden": false,
 "associatedTypes": [
  "Phishing",
  "Phishing Alerts"
<<<<<<< HEAD
=======
 ],
 "systemAssociatedTypes": [
  "Phishing",
  "Phishing Alerts"
>>>>>>> cce21f65
 ],
 "associatedToAll": false,
 "unmapped": false,
 "unsearchable": false,
 "caseInsensitive": true,
 "columns": null,
 "defaultRows": null,
 "sla": 0,
 "threshold": 72,
 "breachScript": "",
 "fromVersion": "5.0.0"
}<|MERGE_RESOLUTION|>--- conflicted
+++ resolved
@@ -31,13 +31,10 @@
  "associatedTypes": [
   "Phishing",
   "Phishing Alerts"
-<<<<<<< HEAD
-=======
  ],
  "systemAssociatedTypes": [
   "Phishing",
   "Phishing Alerts"
->>>>>>> cce21f65
  ],
  "associatedToAll": false,
  "unmapped": false,
