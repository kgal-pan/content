--- conflicted
+++ resolved
@@ -5,30 +5,19 @@
 
   You must have the necessary permissions in your email service to execute a global search.
 
-<<<<<<< HEAD
-  Optional email brand inputs and their required permissions:
-=======
   To retrieve the email files directly from the email service providers, please use one of the provided inputs below:
   (Agari Phishing Defense customers should use the following as well)
->>>>>>> 8aedd259
 
   - EWS: eDiscovery
   - Gmail: Google Apps Domain-Wide Delegation of Authority
   - MSGraph: As described here:
       * https://docs.microsoft.com/en-us/graph/api/message-get
       * https://docs.microsoft.com/en-us/graph/api/user-list-messages
-<<<<<<< HEAD
-=======
-
->>>>>>> 8aedd259
+
   - EmailSecurityGateway: Will retrieve eml files from:
       * FireEye EX
       * FireEye CM
       * Proofpoint Protection Server
-<<<<<<< HEAD
-      * Agari Phishing Defense
-=======
->>>>>>> 8aedd259
       * Mimecast
 id: Get Original Email - Generic v2
 inputs:
@@ -50,28 +39,17 @@
   required: false
   value: {}
 - description: |-
-<<<<<<< HEAD
-    When this value supplied, only the relevant playbook will run.
-=======
     When this value provided, only the relevant playbook will run.
->>>>>>> 8aedd259
     Possible values:
     - Gmail
     - EWS v2
     - MicrosoftGraphMail
     - EmailSecurityGateway
-<<<<<<< HEAD
-        * FireEye EX (Email Security)
-        * Proofpoint TAP
-        * Agari Phishing Defense
-        * Mimecast
-=======
 
     Choosing the EmailSecurityGateway will execute the following if enabled:
         - FireEye EX (Email Security)
         - Proofpoint TAP
         - Mimecast
->>>>>>> 8aedd259
 
     If none of the above values is supplied, all of the playbooks will run.
   key: EmailBrand
@@ -497,9 +475,5 @@
     }
   }
 tests:
-<<<<<<< HEAD
 - Process Email - Generic - Test - Incident Starter
-=======
-- No tests (auto formatted)
->>>>>>> 8aedd259
 fromversion: 6.0.0