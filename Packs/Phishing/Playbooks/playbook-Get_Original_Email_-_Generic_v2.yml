description: |-
  This v2 playbook is being used inside the "Phishing" flow. It will retrieve an original mail based on the inputs.

  The inputs in this version are not using any labels and also allow the user to supply an email brand.

  You must have the necessary permissions in your email service to execute a global search.

  Optional email brand inputs and their required permissions:

  - EWS: eDiscovery
  - Gmail: Google Apps Domain-Wide Delegation of Authority
  - MSGraph: As described here:
      * https://docs.microsoft.com/en-us/graph/api/message-get
      * https://docs.microsoft.com/en-us/graph/api/user-list-messages
  - EmailSecurityGateway: Will retrieve eml files from:
      * FireEye EX
      * FireEye CM
      * Proofpoint Protection Server
      * Agari Phishing Defense
      * Mimecast
id: Get Original Email - Generic v2
inputs:
- description: The original email message id to retrieve. This should hold the value
    of the "Message-ID" header of the original email.
  key: MessgaeID
  playbookInputQuery:
  required: false
  value: {}
- description: The email address of the user for which to fetch the original email.
    the authenticated user (gmail).
  key: UserID
  playbookInputQuery:
  required: false
  value: {}
- description: The original email subject.
  key: EmailSubject
  playbookInputQuery:
  required: false
  value: {}
- description: |-
    When this value supplied, only the relevant playbook will run.
    Possible values:
    - Gmail
    - EWS v2
    - MicrosoftGraphMail
    - EmailSecurityGateway
        * FireEye EX (Email Security)
        * Proofpoint TAP
        * Agari Phishing Defense
        * Mimecast

    If none of the above values is supplied, all of the playbooks will run.
  key: EmailBrand
  playbookInputQuery:
  required: false
  value: {}
name: Get Original Email - Generic v2
outputs:
- contextPath: Email
  description: The email object
  type: string
- contextPath: File
  description: Original attachments
  type: string
- contextPath: Email.To
  description: The recipient of the email
  type: string
- contextPath: Email.From
  description: The sender of the email
  type: string
- contextPath: Email.CC
  description: The CC address of the email
  type: string
- contextPath: Email.BCC
  description: The BCC address of the email
  type: string
- contextPath: Email.HTML
  description: The email HTML
  type: string
- contextPath: Email.Body
  description: The email text body
  type: string
- contextPath: Email.Headers
  description: The email headers
  type: string
- contextPath: Email.Subject
  description: The email subject
  type: string
- contextPath: Email.HeadersMap
  description: The headers of the email.
- contextPath: reportedemailentryid
  description: In case the original eml was retrieved, this field will hold the File's
    Entry ID.
  type: string
starttaskid: "0"
tasks:
  "0":
    id: "0"
    ignoreworker: false
    isautoswitchedtoquietmode: false
    isoversize: false
    nexttasks:
      '#none#':
      - "13"
    note: false
    quietmode: 0
    separatecontext: false
    skipunavailable: false
    task:
      brand: ""
      id: 39f9f803-0a5c-48ce-852c-6b2cba1603e3
      iscommand: false
      name: ""
      version: -1
      description: ''
    taskid: 39f9f803-0a5c-48ce-852c-6b2cba1603e3
    timertriggers: []
    type: start
    view: |-
      {
        "position": {
          "x": -130,
          "y": -270
        }
      }
  "3":
    id: "3"
    ignoreworker: false
    isautoswitchedtoquietmode: false
    isoversize: false
    note: false
    quietmode: 0
    separatecontext: false
    skipunavailable: false
    task:
      brand: ""
      id: ba875fe0-ddb9-49d8-87bd-0244412ece59
      iscommand: false
      name: Done
      type: title
      version: -1
      description: ''
    taskid: ba875fe0-ddb9-49d8-87bd-0244412ece59
    timertriggers: []
    type: title
    view: |-
      {
        "position": {
          "x": -130,
          "y": 390
        }
      }
  "10":
    id: "10"
    ignoreworker: false
    isautoswitchedtoquietmode: false
    isoversize: false
    loop:
      exitCondition: ""
      iscommand: false
      max: 100
      wait: 1
    nexttasks:
      '#none#':
      - "3"
    note: false
    quietmode: 0
    scriptarguments:
      MessageID:
        complex:
          root: inputs.MessgaeID
      ThreadTopic:
        complex:
          root: inputs.EmailSubject
      UserID:
        complex:
          root: inputs.UserID
    separatecontext: true
    skipunavailable: false
    task:
      brand: ""
      description: |-
        Use this playbook to retrieve the original email in the thread as eml file when the reporting user forwarded the original email not as an attachment.

        You must have the necessary permissions in the Microsoft Graph Mail integration as described here:
              * https://docs.microsoft.com/en-us/graph/api/message-get
              * https://docs.microsoft.com/en-us/graph/api/user-list-messages
      id: 57283e40-45d3-4750-8b23-0282b034ca1b
      iscommand: false
      name: Get Original Email - Microsoft Graph Mail
      playbookId: Get Original Email - Microsoft Graph Mail
      type: playbook
      version: -1
    taskid: 57283e40-45d3-4750-8b23-0282b034ca1b
    timertriggers: []
    type: playbook
    view: |-
      {
        "position": {
          "x": -1300,
          "y": 220
        }
      }
  "11":
    id: "11"
    ignoreworker: false
    isautoswitchedtoquietmode: false
    isoversize: false
    loop:
      exitCondition: ""
      iscommand: false
      max: 100
      wait: 1
    nexttasks:
      '#none#':
      - "3"
    note: false
    quietmode: 0
    scriptarguments:
      MessageID:
        complex:
          root: inputs.MessgaeID
      TargetMailbox:
        complex:
          root: inputs.UserID
    separatecontext: true
    skipunavailable: false
    task:
      brand: ""
      description: |-
        Use this playbook to retrieve the original email in the thread (as eml file), when the reporting user forwarded the original email not as an attachment.

        You must have the necessary permissions in the EWS integration to execute global search: eDiscovery
      id: d8997091-97e2-446d-820b-ee131a482796
      iscommand: false
      name: Get Original Email - EWS v2
      playbookId: Get Original Email - EWS v2
      type: playbook
      version: -1
    taskid: d8997091-97e2-446d-820b-ee131a482796
    timertriggers: []
    type: playbook
    view: |-
      {
        "position": {
          "x": -820,
          "y": 220
        }
      }
  "12":
    id: "12"
    ignoreworker: false
    isautoswitchedtoquietmode: false
    isoversize: false
    loop:
      exitCondition: ""
      iscommand: false
      max: 100
      wait: 1
    nexttasks:
      '#none#':
      - "3"
    note: false
    quietmode: 0
    scriptarguments:
      MessageID:
        complex:
          root: inputs.MessgaeID
      UserID:
        complex:
          root: inputs.UserID
    separatecontext: true
    skipunavailable: false
    task:
      brand: ""
      description: |
        Unlike the previous version of this playbook, this will use the reporter email headers in order to retrieve the original email. This will assist with decreasing the amount of the tasks needed in order to do that.
        Use this playbook to retrieve the original email in the thread, including headers and attachments, when the reporting user forwarded the original email not as an attachment.

        You must have the necessary permissions in your Gmail service to execute global search: Google Apps Domain-Wide Delegation of Authority
      id: 5481e887-03ee-44b2-8f26-411c0420cd3a
      iscommand: false
      name: Get Original Email - Gmail v2
      playbookId: Get Original Email - Gmail v2
      type: playbook
      version: -1
    taskid: 5481e887-03ee-44b2-8f26-411c0420cd3a
    timertriggers: []
    type: playbook
    view: |-
      {
        "position": {
          "x": -340,
          "y": 220
        }
      }
  "13":
    conditions:
    - condition:
      - - left:
            iscontext: true
            value:
              complex:
                root: inputs.EmailBrand
          operator: isEqualString
          right:
            value:
              simple: Gmail
      label: Gmail
    - condition:
      - - left:
            iscontext: true
            value:
              complex:
                root: inputs.EmailBrand
          operator: isEqualString
          right:
            value:
              simple: EWS v2
      label: EWS v2
    - condition:
      - - left:
            iscontext: true
            value:
              complex:
                root: inputs.EmailBrand
          operator: isEqualString
          right:
            value:
              simple: MicrosoftGraphMail
      label: MSGraph
    - condition:
      - - ignorecase: true
          left:
            iscontext: true
            value:
              complex:
                root: inputs.EmailBrand
          operator: isEqualString
          right:
            value:
              simple: EmailSecurityGateway
      label: Email Security
    id: "13"
    ignoreworker: false
    isautoswitchedtoquietmode: false
    isoversize: false
    nexttasks:
      '#default#':
      - "14"
      EWS v2:
      - "11"
      Email Security:
      - "15"
      Gmail:
      - "12"
      MSGraph:
      - "10"
    note: false
    quietmode: 0
    separatecontext: false
    skipunavailable: false
    task:
      brand: ""
      description: Check if "EmailBrand" has a valid value.
      id: 3b8ffc22-29ed-4a57-84ff-8aed798de414
      iscommand: false
      name: Check EmailBrand
      type: condition
      version: -1
    taskid: 3b8ffc22-29ed-4a57-84ff-8aed798de414
    timertriggers: []
    type: condition
    view: |-
      {
        "position": {
          "x": -130,
          "y": -120
        }
      }
  "14":
    id: "14"
    ignoreworker: false
    isautoswitchedtoquietmode: false
    isoversize: false
    nexttasks:
      '#none#':
      - "10"
      - "11"
      - "12"
      - "15"
    note: false
    quietmode: 0
    separatecontext: false
    skipunavailable: false
    task:
      brand: ""
      id: e271a14b-f855-4fa9-8ed6-cc99faeff175
      iscommand: false
      name: No brand - run all
      type: title
      version: -1
      description: ''
    taskid: e271a14b-f855-4fa9-8ed6-cc99faeff175
    timertriggers: []
    type: title
    view: |-
      {
        "position": {
          "x": -130,
          "y": 70
        }
      }
  "15":
    id: "15"
    ignoreworker: false
    isautoswitchedtoquietmode: false
    isoversize: false
    loop:
      exitCondition: ""
      iscommand: false
      max: 0
      wait: 1
    nexttasks:
      '#none#':
      - "3"
    note: false
    quietmode: 0
    scriptarguments:
      MessageID:
        complex:
          root: inputs.MessgaeID
      UserID:
        complex:
          root: inputs.UserID
    separatecontext: true
    skipunavailable: false
    task:
      brand: ""
      id: 2b98d9b9-44b1-42e2-8efa-38d45dc2376a
      iscommand: false
      name: 3bb02e8c-dc28-4762-8ff0-0cd5e6534b0d
      playbookId: 3bb02e8c-dc28-4762-8ff0-0cd5e6534b0d
      type: playbook
      version: -1
      description: ''
    taskid: 2b98d9b9-44b1-42e2-8efa-38d45dc2376a
    timertriggers: []
    type: playbook
    view: |-
      {
        "position": {
          "x": 320,
          "y": 220
        }
      }
version: -1
view: |-
  {
    "linkLabelsPosition": {
      "13_10_MSGraph": 0.9,
      "13_11_EWS v2": 0.9,
      "13_12_Gmail": 0.85,
      "13_15_Email Security": 0.9
    },
    "paper": {
      "dimensions": {
        "height": 725,
        "width": 2000,
        "x": -1300,
        "y": -270
      }
    }
  }
<<<<<<< HEAD
inputs:
- key: MessgaeID
  value: {}
  required: false
  description: The original email message id to retrieve. This should hold the value
    of the "Message-ID" header of the original email.
  playbookInputQuery:
- key: UserID
  value: {}
  required: false
  description: The email address of the user for which to fetch the original email.
  playbookInputQuery:
- key: EmailSubject
  value: {}
  required: false
  description: The original email subject.
  playbookInputQuery:
- key: EmailBrand
  value: {}
  required: false
  description: |-
    When this value supplied, only the relevant playbook will run.
    Possible values:
    - Gmail
    - EWS v2
    - MicrosoftGraphMail

    If none of the above values is supplied, all of the playbooks will run.
  playbookInputQuery:
outputs:
- contextPath: Email
  description: The email object
  type: string
- contextPath: File
  description: Original attachments
  type: string
- contextPath: Email.To
  description: The recipient of the email
  type: string
- contextPath: Email.From
  description: The sender of the email
  type: string
- contextPath: Email.CC
  description: The CC address of the email
  type: string
- contextPath: Email.BCC
  description: The BCC address of the email
  type: string
- contextPath: Email.HTML
  description: The email HTML
  type: string
- contextPath: Email.Body
  description: The email text body
  type: string
- contextPath: Email.Headers
  description: The email headers
  type: string
- contextPath: Email.Subject
  description: The email subject
  type: string
- contextPath: Email.HeadersMap
  description: The headers of the email.
- contextPath: reportedemailentryid
  description: In case the original eml was retrieved, this field will hold the File's
    Entry ID.
  type: string
=======
>>>>>>> 7116ad28
tests:
- No tests (auto formatted)
fromversion: 6.0.0<|MERGE_RESOLUTION|>--- conflicted
+++ resolved
@@ -472,75 +472,6 @@
       }
     }
   }
-<<<<<<< HEAD
-inputs:
-- key: MessgaeID
-  value: {}
-  required: false
-  description: The original email message id to retrieve. This should hold the value
-    of the "Message-ID" header of the original email.
-  playbookInputQuery:
-- key: UserID
-  value: {}
-  required: false
-  description: The email address of the user for which to fetch the original email.
-  playbookInputQuery:
-- key: EmailSubject
-  value: {}
-  required: false
-  description: The original email subject.
-  playbookInputQuery:
-- key: EmailBrand
-  value: {}
-  required: false
-  description: |-
-    When this value supplied, only the relevant playbook will run.
-    Possible values:
-    - Gmail
-    - EWS v2
-    - MicrosoftGraphMail
-
-    If none of the above values is supplied, all of the playbooks will run.
-  playbookInputQuery:
-outputs:
-- contextPath: Email
-  description: The email object
-  type: string
-- contextPath: File
-  description: Original attachments
-  type: string
-- contextPath: Email.To
-  description: The recipient of the email
-  type: string
-- contextPath: Email.From
-  description: The sender of the email
-  type: string
-- contextPath: Email.CC
-  description: The CC address of the email
-  type: string
-- contextPath: Email.BCC
-  description: The BCC address of the email
-  type: string
-- contextPath: Email.HTML
-  description: The email HTML
-  type: string
-- contextPath: Email.Body
-  description: The email text body
-  type: string
-- contextPath: Email.Headers
-  description: The email headers
-  type: string
-- contextPath: Email.Subject
-  description: The email subject
-  type: string
-- contextPath: Email.HeadersMap
-  description: The headers of the email.
-- contextPath: reportedemailentryid
-  description: In case the original eml was retrieved, this field will hold the File's
-    Entry ID.
-  type: string
-=======
->>>>>>> 7116ad28
 tests:
 - No tests (auto formatted)
 fromversion: 6.0.0