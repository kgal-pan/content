args:
- auto: PREDEFINED
  default: true
  defaultValue: 'false'
  description: Whether to retrieve all users, including users who are out of the office.
    If "true" will retrieve all users. If "false", will only retrieve users who are
    not out of office. Default is "false".
  isArray: false
  name: include_OOO_users
  predefined:
  - 'true'
  - 'false'
  required: false
  secret: false
- default: false
  defaultValue: OOO List
  description: The name of the out-of-office XSOAR list. Default is "OOO List".
  isArray: false
  name: listname
  required: false
  secret: false
comment: Retrieves users who are currently on call.
commonfields:
  id: GetUsersOnCall
  version: -1
enabled: false
name: GetUsersOnCall
script: '-'
subtype: python3
system: false
tags:
- Shift Management
- widget
timeout: '0'
type: python
<<<<<<< HEAD
dockerimage: demisto/python3:3.9.7.24076
fromversion: 5.5.0
marketplaces:
- xsoar
- marketplacev2
=======
dockerimage: demisto/python3:3.9.8.24399
fromversion: 5.5.0
tests:
- No tests (auto formatted)
>>>>>>> 692c3f74
<|MERGE_RESOLUTION|>--- conflicted
+++ resolved
@@ -33,15 +33,10 @@
 - widget
 timeout: '0'
 type: python
-<<<<<<< HEAD
-dockerimage: demisto/python3:3.9.7.24076
-fromversion: 5.5.0
-marketplaces:
-- xsoar
-- marketplacev2
-=======
 dockerimage: demisto/python3:3.9.8.24399
 fromversion: 5.5.0
 tests:
 - No tests (auto formatted)
->>>>>>> 692c3f74
+marketplaces:
+- xsoar
+- marketplacev2