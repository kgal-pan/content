{
    "name": "ServiceNow",
    "description": "Use The ServiceNow IT Service Management (ITSM) solution to modernize the way you manage and deliver services to your users.",
    "support": "xsoar",
<<<<<<< HEAD
    "currentVersion": "2.2.23",
=======
    "currentVersion": "2.2.22",
>>>>>>> 968bb3d4
    "author": "Cortex XSOAR",
    "url": "https://www.paloaltonetworks.com/cortex",
    "email": "",
    "created": "2020-03-10T10:21:03Z",
    "categories": [
        "Case Management"
    ],
    "tags": [
        "Incident Mirroring"
    ],
    "useCases": [],
    "keywords": [],
    "marketplaces": [
        "xsoar",
        "marketplacev2"
    ]
}<|MERGE_RESOLUTION|>--- conflicted
+++ resolved
@@ -2,11 +2,7 @@
     "name": "ServiceNow",
     "description": "Use The ServiceNow IT Service Management (ITSM) solution to modernize the way you manage and deliver services to your users.",
     "support": "xsoar",
-<<<<<<< HEAD
-    "currentVersion": "2.2.23",
-=======
-    "currentVersion": "2.2.22",
->>>>>>> 968bb3d4
+    "currentVersion": "2.2.25",
     "author": "Cortex XSOAR",
     "url": "https://www.paloaltonetworks.com/cortex",
     "email": "",
