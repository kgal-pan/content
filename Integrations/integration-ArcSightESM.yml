--- conflicted
+++ resolved
@@ -1114,19 +1114,12 @@
     arguments:
     - name: resourceId
       required: true
-<<<<<<< HEAD
-      description: Resource id of specific Active List
-    - name: entries
-      required: true
-      description: 'Entries must be a json, array that contains objects. Every object must have fields with the exact names as the Active List columns. For example: Active list - Black List IPs has 2 columns (count, ip_addr), then the entries can like following: [{"count":0,"ip_addr":"1.1.1.1"},{"count":4,"ip_addr":"2.2.2.2"}]'
-=======
       description: resource id of the Active list
     - name: entries
       required: true
       description: 'Entries in JSON format. JSON must be array of entries. Each entry
         must contain the same columns like in the Active list. Example: [{ "UserName":
         "john", "IP":"19.12.13.11"},{ "UserName": "bob", "IP":"22.22.22.22"}]'
->>>>>>> 289d362f
       isArray: true
     description: Add new entries to Active List
     execution: true
@@ -1156,25 +1149,13 @@
   - name: as-get-security-events
     description: Returns security event object by providing id
     arguments:
-<<<<<<< HEAD
-    - name: startTime
-      description: "-"
-    - name: endTime
-      description: "-"
-=======
     - name: startDate
       description: 'Start time filter. Example: 2017-05-22T10:00:00'
     - name: endDate
       description: 'End time filter. Example: 2017-05-22T10:00:00'
->>>>>>> 289d362f
     - name: ids
-      description: "-"
+      description: 'ID or multiple ids separated by comma of security events. Event ID is ArcSight is always a number. Example: 13906590'
       required: true
-<<<<<<< HEAD
-  isfetch: true
-hidden: false
-releaseNotes: "-"
-=======
     outputs:
     - contextPath: ArcSightESM.SecurityEvents
       description: List of security events
@@ -1231,4 +1212,5 @@
     description: Deletes a case
     execution: true
   isfetch: true
->>>>>>> 289d362f
+hidden: false
+releaseNotes: "-"