category: Case Management
commonfields:
  id: PhishLabs Case Management
  version: -1
configuration:
- defaultvalue: https://caseapi.phishlabs.com
  display: Server URL (e.g., https://caseapi.phishlabs.com)
  name: url
  required: true
  type: 0
- display: Username
  name: credentials
  required: true
  type: 9
- display: Trust any certificate (not secure)
  name: insecure
  required: false
  type: 8
- display: Use system proxy settings
  name: proxy
  required: false
  type: 8
- display: Fetch incidents
  name: isFetch
  required: false
  type: 8
- defaultvalue: 1 hour
  display: First fetch timestamp (<number> <time unit>, e.g., 12 hours, 7 days, 3
    months, 1 year)
  name: fetch_time
  required: false
  type: 0
- defaultvalue: '10'
  display: Number of incidents to fetch each time
  name: fetch_limit
  required: false
  type: 0
- display: Incident type
  name: incidentType
  required: false
  type: 13
description: Manage cases in PhishLabs.
display: PhishLabs Case Management
name: PhishLabs Case Management
script:
  commands:
  - arguments:
<<<<<<< HEAD
=======
    - auto: PREDEFINED
      default: false
      defaultValue: Open
      description: CSV list of statuses, for example, "New,Assigned".
      isArray: true
      name: status
      predefined:
      - New
      - Open
      - Closed
      - Assigned
      - Rejected
      - Duplicate
      - Pending Input
      required: false
      secret: false
    - auto: PREDEFINED
      default: false
      description: Case type.
      isArray: true
      name: type
      predefined:
      - 419 Scam
      - Credential Recovery
      - Crimeware
      - Mobile Abuse
      - Job Scam
      - Pharming
      - Phishing
      - Phishing Redirect
      - Vishing
      - Other
      required: false
      secret: false
>>>>>>> 01aa1da5
    - default: false
      defaultValue: '20'
      description: Maximum number of cases to return.
      isArray: false
      name: limit
      required: false
      secret: false
    - auto: PREDEFINED
      default: false
<<<<<<< HEAD
      defaultValue: caseOpen
      description: The field to filter the begin_date and end_date by.
=======
      description: The field by which to filter the 'begin_date' and 'end_date'.
>>>>>>> 01aa1da5
      isArray: false
      name: date_field
      predefined:
      - caseOpen
      - caseClose
      required: false
      secret: false
    - default: false
      description: Begin date.
      isArray: false
      name: begin_date
      required: false
      secret: false
    - default: false
      description: End date.
      isArray: false
      name: end_date
      required: false
      secret: false
    deprecated: false
    description: Lists cases in PhishLabs.
    execution: false
    name: phishlabs-list-cases
    outputs:
    - contextPath: PhishLabs.Case.ID
      description: Case ID.
      type: String
    - contextPath: PhishLabs.Case.Number
      description: Case number.
      type: Number
    - contextPath: PhishLabs.Case.Status
      description: Case status.
      type: String
    - contextPath: PhishLabs.Case.Type
      description: Case type.
      type: String
    - contextPath: PhishLabs.Case.CreatedBy
      description: Case creator.
      type: String
    - contextPath: PhishLabs.Case.Title
      description: Case title.
      type: String
    - contextPath: PhishLabs.Case.CreatedAt
      description: Date the case was created.
      type: Date
  - arguments:
    - default: true
      description: Case ID. Can be obtained by running the 'phishlabs-list-cases' command.
      isArray: false
      name: id
      required: true
      secret: false
    deprecated: false
    description: Retrieves a care from PhishLabs.
    execution: false
    name: phishlabs-get-case
    outputs:
    - contextPath: PhishLabs.Case.ID
      description: Case ID.
      type: String
    - contextPath: PhishLabs.Case.Number
      description: Case number.
      type: Number
    - contextPath: PhishLabs.Case.Status
      description: Case status.
      type: String
    - contextPath: PhishLabs.Case.Type
      description: Case type.
      type: String
    - contextPath: PhishLabs.Case.CreatedBy
      description: Case creator.
      type: String
    - contextPath: PhishLabs.Case.Title
      description: Case title.
      type: String
    - contextPath: PhishLabs.Case.Description
      description: Case description.
      type: String
    - contextPath: PhishLabs.Case.CreatedAt
      description: Date the case was created.
      type: Date
    - contextPath: PhishLabs.Case.ClosedAt
      description: Date the case was closed.
      type: Date
    - contextPath: PhishLabs.Case.Brand
      description: Case brand.
      type: String
    - contextPath: PhishLabs.Case.ResolutionStatus
      description: Case resolution status.
      type: String
    - contextPath: PhishLabs.Case.ModifiedAt
      description: Date the case was modified.
      type: Date
  - arguments:
    - default: false
      defaultValue: '10'
      description: Maximum number of results to return.
      isArray: false
      name: limit
      required: false
      secret: false
    deprecated: false
    description: Lists the configured case brands in PhishLabs.
    execution: false
    name: phishlabs-list-brands
    outputs:
    - contextPath: PhishLabs.Brand
      description: Case brand name.
      type: String
  - arguments:
    - default: false
      defaultValue: '10'
      description: Maximum number of results to return.
      isArray: false
      name: limit
      required: false
      secret: false
    deprecated: false
    description: Lists the available case types in PhishLabs.
    execution: false
    name: phishlabs-list-case-types
    outputs:
    - contextPath: PhishLabs.CaseType
      description: Case type name.
      type: String
  - arguments:
    - default: false
      description: The case type. To get available types, run the 'phishlads-list-case-types' command.
        command.
      isArray: false
      name: type
      required: true
      secret: false
    - default: false
      description: The case brand. To get the available brands, run the 'phishlabs-list-case-brands' command.
        command.
      isArray: false
      name: brand
      required: true
      secret: false
    - default: false
      description: The case title.
      isArray: false
      name: title
      required: true
      secret: false
    - default: false
      description: The case description.
      isArray: false
      name: description
      required: false
      secret: false
    deprecated: false
    description: Creates a new case in PhishLabs.
    execution: false
    name: phishlabs-create-case
    outputs:
    - contextPath: PhishLabs.Case.ID
      description: Case ID.
      type: String
    - contextPath: PhishLabs.Case.Number
      description: Case number.
      type: Number
    - contextPath: PhishLabs.Case.Status
      description: Case status.
      type: String
  dockerimage: demisto/python3:3.7.3.221
  isfetch: true
  runonce: false
  script: '-'
  type: python
releaseNotes: '-'
tests:
- No test - nope<|MERGE_RESOLUTION|>--- conflicted
+++ resolved
@@ -45,58 +45,17 @@
 script:
   commands:
   - arguments:
-<<<<<<< HEAD
-=======
+    - default: false
+      defaultValue: '20'
+      description: Maximum number of cases to return.
+      isArray: false
+      name: limit
+      required: false
+      secret: false
     - auto: PREDEFINED
       default: false
-      defaultValue: Open
-      description: CSV list of statuses, for example, "New,Assigned".
-      isArray: true
-      name: status
-      predefined:
-      - New
-      - Open
-      - Closed
-      - Assigned
-      - Rejected
-      - Duplicate
-      - Pending Input
-      required: false
-      secret: false
-    - auto: PREDEFINED
-      default: false
-      description: Case type.
-      isArray: true
-      name: type
-      predefined:
-      - 419 Scam
-      - Credential Recovery
-      - Crimeware
-      - Mobile Abuse
-      - Job Scam
-      - Pharming
-      - Phishing
-      - Phishing Redirect
-      - Vishing
-      - Other
-      required: false
-      secret: false
->>>>>>> 01aa1da5
-    - default: false
-      defaultValue: '20'
-      description: Maximum number of cases to return.
-      isArray: false
-      name: limit
-      required: false
-      secret: false
-    - auto: PREDEFINED
-      default: false
-<<<<<<< HEAD
       defaultValue: caseOpen
-      description: The field to filter the begin_date and end_date by.
-=======
       description: The field by which to filter the 'begin_date' and 'end_date'.
->>>>>>> 01aa1da5
       isArray: false
       name: date_field
       predefined:
@@ -105,13 +64,13 @@
       required: false
       secret: false
     - default: false
-      description: Begin date.
+      description: Begin date, must be provided with date_field.
       isArray: false
       name: begin_date
       required: false
       secret: false
     - default: false
-      description: End date.
+      description: End date, must be provided with date_field.
       isArray: false
       name: end_date
       required: false
@@ -144,13 +103,14 @@
       type: Date
   - arguments:
     - default: true
-      description: Case ID. Can be obtained by running the 'phishlabs-list-cases' command.
+      description: Case ID. Can be obtained by running the 'phishlabs-list-cases'
+        command.
       isArray: false
       name: id
       required: true
       secret: false
     deprecated: false
-    description: Retrieves a care from PhishLabs.
+    description: Retrieves a case from PhishLabs.
     execution: false
     name: phishlabs-get-case
     outputs:
@@ -224,15 +184,15 @@
       type: String
   - arguments:
     - default: false
-      description: The case type. To get available types, run the 'phishlads-list-case-types' command.
-        command.
+      description: The case type. To get available types, run the 'phishlabs-list-case-types'
+        command. command.
       isArray: false
       name: type
       required: true
       secret: false
     - default: false
-      description: The case brand. To get the available brands, run the 'phishlabs-list-case-brands' command.
-        command.
+      description: The case brand. To get the available brands, run the 'phishlabs-list-case-brands'
+        command. command.
       isArray: false
       name: brand
       required: true
@@ -270,4 +230,4 @@
   type: python
 releaseNotes: '-'
 tests:
-- No test - nope+- null