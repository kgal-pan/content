{
<<<<<<< HEAD
	"releaseNotes": "-",
=======
	"releaseNotes" : "Add default Vulnerability fields",
>>>>>>> 29c544e8
	"incidentFields": [{
		"id": "incident_attachmenthash",
		"version": 1,
		"modified": "2018-04-08T06:42:56.385393516Z",
		"name": "Attachment Hash",
		"ownerOnly": false,
		"placeholder": "",
		"description": "",
		"cliName": "attachmenthash",
		"type": "shortText",
		"closeForm": false,
		"editForm": true,
		"required": false,
		"script": "",
		"neverSetAsRequired": false,
		"isReadOnly": false,
		"selectValues": null,
		"validationRegex": "",
		"useAsKpi": true,
		"locked": false,
		"system": false,
		"content": false,
		"group": 0,
		"hidden": false,
		"associatedTypes": [
			"Phishing"
		],
		"associatedToAll": false,
		"unmapped": false
	},
	{
		"id": "incident_attachmentcount",
		"version": 1,
		"modified": "2018-04-08T06:41:35.120807735Z",
		"name": "Attachment Count",
		"ownerOnly": false,
		"placeholder": "",
		"description": "",
		"cliName": "attachmentcount",
		"type": "number",
		"closeForm": false,
		"editForm": true,
		"required": false,
		"script": "",
		"neverSetAsRequired": false,
		"isReadOnly": false,
		"selectValues": null,
		"validationRegex": "",
		"useAsKpi": true,
		"locked": false,
		"system": false,
		"content": false,
		"group": 0,
		"hidden": false,
		"associatedTypes": [
			"Phishing"
		],
		"associatedToAll": false,
		"unmapped": false
	},
	{
		"id": "incident_attachmentextension",
		"version": 1,
		"modified": "2018-04-08T07:15:45.534995039Z",
		"name": "Attachment Extension",
		"ownerOnly": false,
		"placeholder": "",
		"description": "",
		"cliName": "attachmentextension",
		"type": "shortText",
		"closeForm": false,
		"editForm": true,
		"required": false,
		"script": "",
		"neverSetAsRequired": false,
		"isReadOnly": false,
		"selectValues": null,
		"validationRegex": "",
		"useAsKpi": true,
		"locked": false,
		"system": false,
		"content": false,
		"group": 0,
		"hidden": false,
		"associatedTypes": [
			"Phishing"
		],
		"associatedToAll": false,
		"unmapped": false
	},
	{
		"id": "incident_attachmenthash",
		"version": 1,
		"modified": "2018-04-08T07:14:57.123726234Z",
		"name": "Attachment Hash",
		"ownerOnly": false,
		"placeholder": "",
		"description": "",
		"cliName": "attachmenthash",
		"type": "shortText",
		"closeForm": false,
		"editForm": true,
		"required": false,
		"script": "",
		"neverSetAsRequired": false,
		"isReadOnly": false,
		"selectValues": null,
		"validationRegex": "",
		"useAsKpi": true,
		"locked": false,
		"system": false,
		"content": false,
		"group": 0,
		"hidden": false,
		"associatedTypes": [
			"Phishing"
		],
		"associatedToAll": false,
		"unmapped": false
	},
	{
		"id": "incident_attachmentid",
		"version": 1,
		"modified": "2018-04-08T06:42:35.624022872Z",
		"name": "Attachment ID",
		"ownerOnly": false,
		"placeholder": "",
		"description": "",
		"cliName": "attachmentid",
		"type": "shortText",
		"closeForm": false,
		"editForm": true,
		"required": false,
		"script": "",
		"neverSetAsRequired": false,
		"isReadOnly": false,
		"selectValues": null,
		"validationRegex": "",
		"useAsKpi": true,
		"locked": false,
		"system": false,
		"content": false,
		"group": 0,
		"hidden": false,
		"associatedTypes": [
			"Phishing"
		],
		"associatedToAll": false,
		"unmapped": false
	},
	{
		"id": "incident_attachmentname",
		"version": 1,
		"modified": "2018-04-08T06:42:20.235289358Z",
		"name": "Attachment Name",
		"ownerOnly": false,
		"placeholder": "",
		"description": "",
		"cliName": "attachmentname",
		"type": "shortText",
		"closeForm": false,
		"editForm": true,
		"required": false,
		"script": "",
		"neverSetAsRequired": false,
		"isReadOnly": false,
		"selectValues": null,
		"validationRegex": "",
		"useAsKpi": true,
		"locked": false,
		"system": false,
		"content": false,
		"group": 0,
		"hidden": false,
		"associatedTypes": [
			"Phishing"
		],
		"associatedToAll": false,
		"unmapped": false
	},
	{
		"id": "incident_attachmentsize",
		"version": 1,
		"modified": "2018-04-08T06:43:15.867934441Z",
		"name": "Attachment size",
		"ownerOnly": false,
		"placeholder": "",
		"description": "",
		"cliName": "attachmentsize",
		"type": "shortText",
		"closeForm": false,
		"editForm": true,
		"required": false,
		"script": "",
		"neverSetAsRequired": false,
		"isReadOnly": false,
		"selectValues": null,
		"validationRegex": "",
		"useAsKpi": true,
		"locked": false,
		"system": false,
		"content": false,
		"group": 0,
		"hidden": false,
		"associatedTypes": [
			"Phishing"
		],
		"associatedToAll": false,
		"unmapped": false
	},
	{
		"id": "incident_attachmenttype",
		"version": 1,
		"modified": "2018-04-08T06:43:37.130502136Z",
		"name": "Attachment type",
		"ownerOnly": false,
		"placeholder": "",
		"description": "",
		"cliName": "attachmenttype",
		"type": "shortText",
		"closeForm": false,
		"editForm": true,
		"required": false,
		"script": "",
		"neverSetAsRequired": false,
		"isReadOnly": false,
		"selectValues": null,
		"validationRegex": "",
		"useAsKpi": true,
		"locked": false,
		"system": false,
		"content": false,
		"group": 0,
		"hidden": false,
		"associatedTypes": [
			"Phishing"
		],
		"associatedToAll": false,
		"unmapped": false
	},
	{
		"id": "incident_emailbcc",
		"version": 1,
		"modified": "2018-04-08T14:39:02.878360731Z",
		"name": "Email BCC",
		"ownerOnly": false,
		"placeholder": "",
		"description": "",
		"cliName": "emailbcc",
		"type": "shortText",
		"closeForm": false,
		"editForm": true,
		"required": false,
		"script": "",
		"neverSetAsRequired": false,
		"isReadOnly": false,
		"selectValues": null,
		"validationRegex": "",
		"useAsKpi": true,
		"locked": false,
		"system": false,
		"content": false,
		"group": 0,
		"hidden": false,
		"associatedTypes": [
			"Phishing"
		],
		"associatedToAll": false,
		"unmapped": false
	},
	{
		"id": "incident_emailbody",
		"version": 1,
		"modified": "2018-04-08T19:40:31.891801556Z",
		"name": "Email Body",
		"ownerOnly": false,
		"placeholder": "",
		"description": "",
		"cliName": "emailbody",
		"type": "longText",
		"closeForm": false,
		"editForm": true,
		"required": false,
		"script": "",
		"neverSetAsRequired": false,
		"isReadOnly": false,
		"selectValues": null,
		"validationRegex": "",
		"useAsKpi": true,
		"locked": false,
		"system": false,
		"content": false,
		"group": 0,
		"hidden": false,
		"associatedTypes": [
			"Phishing"
		],
		"associatedToAll": false,
		"unmapped": false,
		"unsearchable": true
	},
	{
		"id": "incident_emailbodyformat",
		"version": 1,
		"modified": "2018-04-08T14:37:16.306053264Z",
		"name": "Email Body Format",
		"ownerOnly": false,
		"placeholder": "",
		"description": "",
		"cliName": "emailbodyformat",
		"type": "shortText",
		"closeForm": false,
		"editForm": true,
		"required": false,
		"script": "",
		"neverSetAsRequired": false,
		"isReadOnly": false,
		"selectValues": null,
		"validationRegex": "",
		"useAsKpi": true,
		"locked": false,
		"system": false,
		"content": false,
		"group": 0,
		"hidden": false,
		"associatedTypes": [
			"Phishing"
		],
		"associatedToAll": false,
		"unmapped": false
	},
	{
		"id": "incident_emailbodyhtml",
		"version": 1,
		"modified": "2018-04-08T19:34:34.094540306Z",
		"name": "Email Body HTML",
		"ownerOnly": false,
		"placeholder": "",
		"description": "",
		"cliName": "emailbodyhtml",
		"type": "html",
		"closeForm": false,
		"editForm": true,
		"required": false,
		"script": "",
		"neverSetAsRequired": false,
		"isReadOnly": false,
		"selectValues": null,
		"validationRegex": "",
		"useAsKpi": true,
		"locked": false,
		"system": false,
		"content": false,
		"group": 0,
		"hidden": false,
		"associatedTypes": [
			"Phishing"
		],
		"associatedToAll": false,
		"unmapped": false,
		"unsearchable": true
	},
	{
		"id": "incident_emailcc",
		"version": 1,
		"modified": "2018-04-08T06:37:46.78735545Z",
		"name": "Email CC",
		"ownerOnly": false,
		"placeholder": "",
		"description": "",
		"cliName": "emailcc",
		"type": "shortText",
		"closeForm": false,
		"editForm": true,
		"required": false,
		"script": "",
		"neverSetAsRequired": false,
		"isReadOnly": false,
		"selectValues": null,
		"validationRegex": "",
		"useAsKpi": true,
		"locked": false,
		"system": false,
		"content": false,
		"group": 0,
		"hidden": false,
		"associatedTypes": [
			"Phishing"
		],
		"associatedToAll": false,
		"unmapped": false
	},
	{
		"id": "incident_emailclientname",
		"version": 1,
		"modified": "2018-04-08T06:36:25.729188688Z",
		"name": "Email Client Name",
		"ownerOnly": false,
		"placeholder": "",
		"description": "",
		"cliName": "emailclientname",
		"type": "shortText",
		"closeForm": false,
		"editForm": true,
		"required": false,
		"script": "",
		"neverSetAsRequired": false,
		"isReadOnly": false,
		"selectValues": null,
		"validationRegex": "",
		"useAsKpi": true,
		"locked": false,
		"system": false,
		"content": false,
		"group": 0,
		"hidden": false,
		"associatedTypes": [
			"Phishing"
		],
		"associatedToAll": false,
		"unmapped": false
	},
	{
		"id": "incident_emailfrom",
		"version": 1,
		"modified": "2018-04-08T06:35:56.827942214Z",
		"name": "Email From",
		"ownerOnly": false,
		"placeholder": "",
		"description": "",
		"cliName": "emailfrom",
		"type": "shortText",
		"closeForm": false,
		"editForm": true,
		"required": false,
		"script": "",
		"neverSetAsRequired": false,
		"isReadOnly": false,
		"selectValues": null,
		"validationRegex": "",
		"useAsKpi": true,
		"locked": false,
		"system": false,
		"content": false,
		"group": 0,
		"hidden": false,
		"associatedTypes": [
			"Phishing"
		],
		"associatedToAll": false,
		"unmapped": false
	},
	{
		"id": "incident_emailkeywords",
		"version": 1,
		"modified": "2018-04-08T14:36:43.778497325Z",
		"name": "Email Keywords",
		"ownerOnly": false,
		"placeholder": "",
		"description": "",
		"cliName": "emailkeywords",
		"type": "shortText",
		"closeForm": false,
		"editForm": true,
		"required": false,
		"script": "",
		"neverSetAsRequired": false,
		"isReadOnly": false,
		"selectValues": null,
		"validationRegex": "",
		"useAsKpi": true,
		"locked": false,
		"system": false,
		"content": false,
		"group": 0,
		"hidden": false,
		"associatedTypes": [
			"Phishing"
		],
		"associatedToAll": false,
		"unmapped": false
	},
	{
		"id": "incident_emailmessageid",
		"version": 1,
		"modified": "2018-04-08T06:38:48.077074653Z",
		"name": "Email Message ID",
		"ownerOnly": false,
		"placeholder": "",
		"description": "",
		"cliName": "emailmessageid",
		"type": "shortText",
		"closeForm": false,
		"editForm": true,
		"required": false,
		"script": "",
		"neverSetAsRequired": false,
		"isReadOnly": false,
		"selectValues": null,
		"validationRegex": "",
		"useAsKpi": true,
		"locked": false,
		"system": false,
		"content": false,
		"group": 0,
		"hidden": false,
		"associatedTypes": [
			"Phishing"
		],
		"associatedToAll": false,
		"unmapped": false
	},
	{
		"id": "incident_emailreceived",
		"version": 1,
		"modified": "2018-04-08T14:35:58.786487336Z",
		"name": "Email Received",
		"ownerOnly": false,
		"placeholder": "",
		"description": "",
		"cliName": "emailreceived",
		"type": "shortText",
		"closeForm": false,
		"editForm": true,
		"required": false,
		"script": "",
		"neverSetAsRequired": false,
		"isReadOnly": false,
		"selectValues": null,
		"validationRegex": "",
		"useAsKpi": true,
		"locked": false,
		"system": false,
		"content": false,
		"group": 0,
		"hidden": false,
		"associatedTypes": [
			"Phishing"
		],
		"associatedToAll": false,
		"unmapped": false
	},
	{
		"id": "incident_emailreplyto",
		"version": 1,
		"modified": "2018-04-08T14:38:19.011109629Z",
		"name": "Email Reply To",
		"ownerOnly": false,
		"placeholder": "",
		"description": "",
		"cliName": "emailreplyto",
		"type": "shortText",
		"closeForm": false,
		"editForm": true,
		"required": false,
		"script": "",
		"neverSetAsRequired": false,
		"isReadOnly": false,
		"selectValues": null,
		"validationRegex": "",
		"useAsKpi": true,
		"locked": false,
		"system": false,
		"content": false,
		"group": 0,
		"hidden": false,
		"associatedTypes": [
			"Phishing"
		],
		"associatedToAll": false,
		"unmapped": false
	},
	{
		"id": "incident_emailreturnpath",
		"version": 1,
		"modified": "2018-04-08T14:36:20.417216248Z",
		"name": "Email Return Path",
		"ownerOnly": false,
		"placeholder": "",
		"description": "",
		"cliName": "emailreturnpath",
		"type": "shortText",
		"closeForm": false,
		"editForm": true,
		"required": false,
		"script": "",
		"neverSetAsRequired": false,
		"isReadOnly": false,
		"selectValues": null,
		"validationRegex": "",
		"useAsKpi": true,
		"locked": false,
		"system": false,
		"content": false,
		"group": 0,
		"hidden": false,
		"associatedTypes": [
			"Phishing"
		],
		"associatedToAll": false,
		"unmapped": false
	},
	{
		"id": "incident_emailsenderip",
		"version": 1,
		"modified": "2018-04-08T06:40:29.225637911Z",
		"name": "Email Sender IP",
		"ownerOnly": false,
		"placeholder": "",
		"description": "",
		"cliName": "emailsenderip",
		"type": "shortText",
		"closeForm": false,
		"editForm": true,
		"required": false,
		"script": "",
		"neverSetAsRequired": false,
		"isReadOnly": false,
		"selectValues": null,
		"validationRegex": "",
		"useAsKpi": true,
		"locked": false,
		"system": false,
		"content": false,
		"group": 0,
		"hidden": false,
		"associatedTypes": [
			"Phishing"
		],
		"associatedToAll": false,
		"unmapped": false
	},
	{
		"id": "incident_emailsize",
		"version": 1,
		"modified": "2018-04-08T06:41:20.32612205Z",
		"name": "Email Size",
		"ownerOnly": false,
		"placeholder": "",
		"description": "",
		"cliName": "emailsize",
		"type": "number",
		"closeForm": false,
		"editForm": true,
		"required": false,
		"script": "",
		"neverSetAsRequired": false,
		"isReadOnly": false,
		"selectValues": null,
		"validationRegex": "",
		"useAsKpi": true,
		"locked": false,
		"system": false,
		"content": false,
		"group": 0,
		"hidden": false,
		"associatedTypes": [
			"Phishing"
		],
		"associatedToAll": false,
		"unmapped": false
	},
	{
		"id": "incident_emailsource",
		"version": 1,
		"modified": "2018-04-08T06:38:14.160480502Z",
		"name": "Email Source",
		"ownerOnly": false,
		"placeholder": "",
		"description": "",
		"cliName": "emailsource",
		"type": "shortText",
		"closeForm": false,
		"editForm": true,
		"required": false,
		"script": "",
		"neverSetAsRequired": false,
		"isReadOnly": false,
		"selectValues": null,
		"validationRegex": "",
		"useAsKpi": true,
		"locked": false,
		"system": false,
		"content": false,
		"group": 0,
		"hidden": false,
		"associatedTypes": [
			"Phishing"
		],
		"associatedToAll": false,
		"unmapped": false
	},
	{
		"id": "incident_emailsubject",
		"version": 1,
		"modified": "2018-04-08T06:38:29.975306544Z",
		"name": "Email Subject",
		"ownerOnly": false,
		"placeholder": "",
		"description": "",
		"cliName": "emailsubject",
		"type": "shortText",
		"closeForm": false,
		"editForm": true,
		"required": false,
		"script": "",
		"neverSetAsRequired": false,
		"isReadOnly": false,
		"selectValues": null,
		"validationRegex": "",
		"useAsKpi": true,
		"locked": false,
		"system": false,
		"content": false,
		"group": 0,
		"hidden": false,
		"associatedTypes": [
			"Phishing"
		],
		"associatedToAll": false,
		"unmapped": false
	},
	{
		"id": "incident_emailto",
		"version": 1,
		"modified": "2018-04-08T12:26:30.004208649Z",
		"name": "Email To",
		"ownerOnly": false,
		"placeholder": "",
		"description": "",
		"cliName": "emailto",
		"type": "shortText",
		"closeForm": false,
		"editForm": true,
		"required": false,
		"script": "",
		"neverSetAsRequired": false,
		"isReadOnly": false,
		"selectValues": null,
		"validationRegex": "",
		"useAsKpi": true,
		"locked": false,
		"system": false,
		"content": false,
		"group": 0,
		"hidden": false,
		"associatedTypes": [
			"Phishing"
		],
		"associatedToAll": false,
		"unmapped": false
	},
	{
		"id": "incident_emailtocount",
		"version": 1,
		"modified": "2018-04-08T14:39:18.569622461Z",
		"name": "Email To Count",
		"ownerOnly": false,
		"placeholder": "",
		"description": "",
		"cliName": "emailtocount",
		"type": "shortText",
		"closeForm": false,
		"editForm": true,
		"required": false,
		"script": "",
		"neverSetAsRequired": false,
		"isReadOnly": false,
		"selectValues": null,
		"validationRegex": "",
		"useAsKpi": true,
		"locked": false,
		"system": false,
		"content": false,
		"group": 0,
		"hidden": false,
		"associatedTypes": [
			"Phishing"
		],
		"associatedToAll": false,
		"unmapped": false
	},
	{
		"id": "incident_emailurlclicked",
		"version": 1,
		"modified": "2018-04-08T06:40:54.227952601Z",
		"name": "Email URL Clicked",
		"ownerOnly": false,
		"placeholder": "",
		"description": "",
		"cliName": "emailurlclicked",
		"type": "shortText",
		"closeForm": false,
		"editForm": true,
		"required": false,
		"script": "",
		"neverSetAsRequired": false,
		"isReadOnly": false,
		"selectValues": null,
		"validationRegex": "",
		"useAsKpi": true,
		"locked": false,
		"system": false,
		"content": false,
		"group": 0,
		"hidden": false,
		"associatedTypes": [
			"Phishing"
		],
		"associatedToAll": false,
		"unmapped": false
	},
	{
		"id": "incident_app",
		"version": 1,
		"modified": "2018-04-23T16:47:32.307215831Z",
		"name": "App",
		"ownerOnly": false,
		"placeholder": "",
		"description": "",
		"cliName": "app",
		"type": "shortText",
		"closeForm": false,
		"editForm": true,
		"required": false,
		"script": "",
		"neverSetAsRequired": false,
		"isReadOnly": false,
		"selectValues": null,
		"validationRegex": "",
		"useAsKpi": true,
		"locked": false,
		"system": false,
		"content": false,
		"group": 0,
		"hidden": false,
		"associatedTypes": [
			"Access"
		],
		"associatedToAll": false,
		"unmapped": false,
		"unsearchable": false
	},
	{
		"id": "incident_dest",
		"version": 1,
		"modified": "2018-04-23T16:55:10.684078261Z",
		"name": "Dest",
		"ownerOnly": false,
		"placeholder": "",
		"description": "Destination",
		"cliName": "dest",
		"type": "shortText",
		"closeForm": false,
		"editForm": true,
		"required": false,
		"script": "",
		"neverSetAsRequired": false,
		"isReadOnly": false,
		"selectValues": null,
		"validationRegex": "",
		"useAsKpi": true,
		"locked": false,
		"system": false,
		"content": false,
		"group": 0,
		"hidden": false,
		"associatedTypes": [
			"Access",
			"Malware"
		],
		"associatedToAll": false,
		"unmapped": false,
		"unsearchable": false
	},
	{
		"id": "incident_destntdomain",
		"version": 1,
		"modified": "2018-04-23T16:56:04.148513196Z",
		"name": "Dest NT Domain",
		"ownerOnly": false,
		"placeholder": "",
		"description": "Destination NT Domain",
		"cliName": "destntdomain",
		"type": "shortText",
		"closeForm": false,
		"editForm": true,
		"required": false,
		"script": "",
		"neverSetAsRequired": false,
		"isReadOnly": false,
		"selectValues": null,
		"validationRegex": "",
		"useAsKpi": true,
		"locked": false,
		"system": false,
		"content": false,
		"group": 0,
		"hidden": false,
		"associatedTypes": [
			"Access",
			"Malware"
		],
		"associatedToAll": false,
		"unmapped": false,
		"unsearchable": false
	},
	{
		"id": "incident_duration",
		"version": 1,
		"modified": "2018-04-23T16:57:41.109975582Z",
		"name": "Duration",
		"ownerOnly": false,
		"placeholder": "",
		"description": "",
		"cliName": "duration",
		"type": "shortText",
		"closeForm": false,
		"editForm": true,
		"required": false,
		"script": "",
		"neverSetAsRequired": false,
		"isReadOnly": false,
		"selectValues": null,
		"validationRegex": "",
		"useAsKpi": true,
		"locked": false,
		"system": false,
		"content": false,
		"group": 0,
		"hidden": false,
		"associatedTypes": [
			"Access"
		],
		"associatedToAll": false,
		"unmapped": false,
		"unsearchable": false
	},
	{
		"id": "incident_src",
		"version": 1,
		"modified": "2018-04-23T16:56:49.083626385Z",
		"name": "Src",
		"ownerOnly": false,
		"placeholder": "",
		"description": "Source",
		"cliName": "src",
		"type": "shortText",
		"closeForm": false,
		"editForm": true,
		"required": false,
		"script": "",
		"neverSetAsRequired": false,
		"isReadOnly": false,
		"selectValues": null,
		"validationRegex": "",
		"useAsKpi": true,
		"locked": false,
		"system": false,
		"content": false,
		"group": 0,
		"hidden": false,
		"associatedTypes": [
			"Access",
			"Malware"
		],
		"associatedToAll": false,
		"unmapped": false,
		"unsearchable": false
	},
	{
		"id": "incident_srcntdomain",
		"version": 1,
		"modified": "2018-04-23T16:57:16.610954793Z",
		"name": "Src NT Domain",
		"ownerOnly": false,
		"placeholder": "",
		"description": "Source NT Domain",
		"cliName": "srcntdomain",
		"type": "shortText",
		"closeForm": false,
		"editForm": true,
		"required": false,
		"script": "",
		"neverSetAsRequired": false,
		"isReadOnly": false,
		"selectValues": null,
		"validationRegex": "",
		"useAsKpi": true,
		"locked": false,
		"system": false,
		"content": false,
		"group": 0,
		"hidden": false,
		"associatedTypes": [
			"Access"
		],
		"associatedToAll": false,
		"unmapped": false,
		"unsearchable": false
	},
	{
		"id": "incident_filehash",
		"version": 1,
		"modified": "2018-05-01T09:24:00.438434869Z",
		"name": "File Hash",
		"ownerOnly": false,
		"placeholder": "",
		"description": "",
		"cliName": "filehash",
		"type": "shortText",
		"closeForm": false,
		"editForm": true,
		"required": false,
		"script": "",
		"neverSetAsRequired": false,
		"isReadOnly": false,
		"selectValues": null,
		"validationRegex": "",
		"useAsKpi": true,
		"locked": false,
		"system": false,
		"content": false,
		"group": 0,
		"hidden": false,
		"associatedTypes": [
			"Malware"
		],
		"associatedToAll": false,
		"unmapped": false,
		"unsearchable": false
	},
	{
		"id": "incident_filename",
		"version": 1,
		"modified": "2018-05-01T09:23:35.272666224Z",
		"name": "File Name",
		"ownerOnly": false,
		"placeholder": "",
		"description": "",
		"cliName": "filename",
		"type": "shortText",
		"closeForm": false,
		"editForm": true,
		"required": false,
		"script": "",
		"neverSetAsRequired": false,
		"isReadOnly": false,
		"selectValues": null,
		"validationRegex": "",
		"useAsKpi": true,
		"locked": false,
		"system": false,
		"content": false,
		"group": 0,
		"hidden": false,
		"associatedTypes": [
			"Malware"
		],
		"associatedToAll": false,
		"unmapped": false,
		"unsearchable": false
	},
	{
		"id": "incident_filepath",
		"version": 1,
		"modified": "2018-05-01T09:24:24.309469215Z",
		"name": "File Path",
		"ownerOnly": false,
		"placeholder": "",
		"description": "",
		"cliName": "filepath",
		"type": "shortText",
		"closeForm": false,
		"editForm": true,
		"required": false,
		"script": "",
		"neverSetAsRequired": false,
		"isReadOnly": false,
		"selectValues": null,
		"validationRegex": "",
		"useAsKpi": false,
		"locked": false,
		"system": false,
		"content": false,
		"group": 0,
		"hidden": false,
		"associatedTypes": [
			"Malware"
		],
		"associatedToAll": false,
		"unmapped": false,
		"unsearchable": false
	},
	{
		"id": "incident_malwarefamily",
		"version": 1,
		"modified": "2018-05-01T11:10:16.822110755Z",
		"name": "Malware Family",
		"ownerOnly": false,
		"placeholder": "",
		"description": "",
		"cliName": "malwarefamily",
		"type": "shortText",
		"closeForm": false,
		"editForm": true,
		"required": false,
		"script": "",
		"neverSetAsRequired": false,
		"isReadOnly": false,
		"selectValues": null,
		"validationRegex": "",
		"useAsKpi": true,
		"locked": false,
		"system": false,
		"content": false,
		"group": 0,
		"hidden": false,
		"associatedTypes": [
			"Malware"
		],
		"associatedToAll": false,
		"unmapped": false,
		"unsearchable": false
	},
	{
		"id": "incident_signature",
		"version": 1,
		"modified": "2018-05-01T10:40:51.147294292Z",
		"name": "Signature",
		"ownerOnly": false,
		"placeholder": "",
		"description": "",
		"cliName": "signature",
		"type": "shortText",
		"closeForm": false,
		"editForm": true,
		"required": false,
		"script": "",
		"neverSetAsRequired": false,
		"isReadOnly": false,
		"selectValues": null,
		"validationRegex": "",
		"useAsKpi": true,
		"locked": false,
		"system": false,
		"content": false,
		"group": 0,
		"hidden": false,
		"associatedTypes": [
			"Malware"
		],
		"associatedToAll": false,
		"unmapped": false,
		"unsearchable": false
	},
	{
		"id": "incident_vendorproduct",
		"version": 1,
		"modified": "2018-05-01T11:09:57.741376568Z",
		"name": "Vendor Product",
		"ownerOnly": false,
		"placeholder": "",
		"description": "",
		"cliName": "vendorproduct",
		"type": "shortText",
		"closeForm": false,
		"editForm": true,
		"required": false,
		"script": "",
		"neverSetAsRequired": false,
		"isReadOnly": false,
		"selectValues": null,
		"validationRegex": "",
		"useAsKpi": true,
		"locked": false,
		"system": false,
		"content": false,
		"group": 0,
		"hidden": false,
		"associatedTypes": [
			"Malware"
		],
		"associatedToAll": false,
		"unmapped": false,
		"unsearchable": false
	},
	{
		"id": "incident_user",
		"version": 1,
		"modified": "2018-05-14T15:47:08.650407205Z",
		"name": "User",
		"ownerOnly": false,
		"placeholder": "",
		"description": "The user involved",
		"cliName": "user",
		"type": "shortText",
		"closeForm": false,
		"editForm": true,
		"required": false,
		"script": "",
		"neverSetAsRequired": false,
		"isReadOnly": false,
		"selectValues": null,
		"validationRegex": "",
		"useAsKpi": false,
		"locked": false,
		"system": false,
		"content": false,
		"group": 0,
		"hidden": false,
		"associatedTypes": [
			"Malware"
		],
		"associatedToAll": false,
		"unmapped": false,
		"unsearchable": false
	},
	{
		"id": "incident_srcuser",
		"version": 1,
		"modified": "2018-04-23T16:57:58.176727359Z",
		"name": "Src User",
		"ownerOnly": false,
		"placeholder": "",
		"description": "Source User",
		"cliName": "srcuser",
		"type": "shortText",
		"closeForm": false,
		"editForm": true,
		"required": false,
		"script": "",
		"neverSetAsRequired": false,
		"isReadOnly": false,
		"selectValues": null,
		"validationRegex": "",
		"useAsKpi": true,
		"locked": false,
		"system": false,
		"content": false,
		"group": 0,
		"hidden": false,
		"associatedTypes": [
			"Access"
		],
		"associatedToAll": false,
		"unmapped": false,
		"unsearchable": false
	},
	{
		"id": "incident_assetid",
		"version": 1,
		"modified": "2018-05-14T11:49:51.903376595Z",
		"name": "Asset ID",
		"ownerOnly": false,
		"placeholder": "",
		"description": "",
		"cliName": "assetid",
		"type": "shortText",
		"closeForm": true,
		"editForm": true,
		"required": false,
		"script": "",
		"neverSetAsRequired": false,
		"isReadOnly": false,
		"selectValues": null,
		"validationRegex": "",
		"useAsKpi": false,
		"locked": false,
		"system": false,
		"content": false,
		"group": 0,
		"hidden": false,
		"associatedTypes": [
			"Vulnerability"
		],
		"associatedToAll": false,
		"unmapped": false,
		"unsearchable": false
	},
	{
		"id": "incident_bugtraq",
		"version": 1,
		"modified": "2018-05-22T08:29:50.617989641Z",
		"name": "Bugtraq",
		"ownerOnly": false,
		"placeholder": "",
		"description": "",
		"cliName": "bugtraq",
		"type": "shortText",
		"closeForm": false,
		"editForm": true,
		"required": false,
		"script": "",
		"neverSetAsRequired": false,
		"isReadOnly": false,
		"selectValues": null,
		"validationRegex": "",
		"useAsKpi": false,
		"locked": false,
		"system": false,
		"content": false,
		"group": 0,
		"hidden": false,
		"associatedTypes": [
			"Vulnerability"
		],
		"associatedToAll": false,
		"unmapped": false,
		"unsearchable": false
	},
	{
		"id": "incident_cve",
		"version": 1,
		"modified": "2018-05-22T08:30:34.518509397Z",
		"name": "CVE",
		"ownerOnly": false,
		"placeholder": "",
		"description": "",
		"cliName": "cve",
		"type": "shortText",
		"closeForm": false,
		"editForm": true,
		"required": false,
		"script": "",
		"neverSetAsRequired": false,
		"isReadOnly": false,
		"selectValues": null,
		"validationRegex": "",
		"useAsKpi": false,
		"locked": false,
		"system": false,
		"content": false,
		"group": 0,
		"hidden": false,
		"associatedTypes": [
			"Vulnerability"
		],
		"associatedToAll": false,
		"unmapped": false,
		"unsearchable": false
	},
	{
		"id": "incident_cvss",
		"version": 1,
		"modified": "2018-05-22T08:31:16.706045637Z",
		"name": "CVSS",
		"ownerOnly": false,
		"placeholder": "",
		"description": "",
		"cliName": "cvss",
		"type": "shortText",
		"closeForm": false,
		"editForm": true,
		"required": false,
		"script": "",
		"neverSetAsRequired": false,
		"isReadOnly": false,
		"selectValues": null,
		"validationRegex": "",
		"useAsKpi": false,
		"locked": false,
		"system": false,
		"content": false,
		"group": 0,
		"hidden": false,
		"associatedTypes": [
			"Vulnerability"
		],
		"associatedToAll": false,
		"unmapped": false,
		"unsearchable": false
	},
	{
		"id": "incident_signature",
		"version": 1,
		"modified": "2018-05-22T08:37:48.611917798Z",
		"name": "Signature",
		"ownerOnly": false,
		"placeholder": "",
		"description": "",
		"cliName": "signature",
		"type": "shortText",
		"closeForm": false,
		"editForm": true,
		"required": false,
		"script": "",
		"neverSetAsRequired": false,
		"isReadOnly": false,
		"selectValues": null,
		"validationRegex": "",
		"useAsKpi": false,
		"locked": false,
		"system": false,
		"content": false,
		"group": 0,
		"hidden": false,
		"associatedTypes": [
			"Vulnerability"
		],
		"associatedToAll": false,
		"unmapped": false,
		"unsearchable": false
	},
	{
		"id": "incident_vendorid",
		"version": 2,
		"modified": "2018-05-14T12:54:09.074711366Z",
		"name": "Vendor ID",
		"ownerOnly": false,
		"placeholder": "",
		"description": "",
		"cliName": "vendorid",
		"type": "shortText",
		"closeForm": false,
		"editForm": true,
		"required": false,
		"script": "",
		"neverSetAsRequired": false,
		"isReadOnly": false,
		"selectValues": [],
		"validationRegex": "",
		"useAsKpi": false,
		"locked": false,
		"system": false,
		"content": false,
		"group": 0,
		"hidden": false,
		"associatedTypes": [
			"Vulnerability"
		],
		"associatedToAll": false,
		"unmapped": false,
		"unsearchable": false
	},
	{
		"id": "incident_vulnerabilitycategory",
		"version": 1,
		"modified": "2018-05-22T10:35:05.304309354Z",
		"name": "Vulnerability Category",
		"ownerOnly": false,
		"placeholder": "",
		"description": "",
		"cliName": "vulnerabilitycategory",
		"type": "shortText",
		"closeForm": false,
		"editForm": true,
		"required": false,
		"script": "",
		"neverSetAsRequired": false,
		"isReadOnly": false,
		"selectValues": null,
		"validationRegex": "",
		"useAsKpi": false,
		"locked": false,
		"system": false,
		"content": false,
		"group": 0,
		"hidden": false,
		"associatedTypes": [
			"Vulnerability"
		],
		"associatedToAll": false,
		"unmapped": false,
		"unsearchable": false
	}]
}<|MERGE_RESOLUTION|>--- conflicted
+++ resolved
@@ -1,9 +1,5 @@
 {
-<<<<<<< HEAD
-	"releaseNotes": "-",
-=======
 	"releaseNotes" : "Add default Vulnerability fields",
->>>>>>> 29c544e8
 	"incidentFields": [{
 		"id": "incident_attachmenthash",
 		"version": 1,
