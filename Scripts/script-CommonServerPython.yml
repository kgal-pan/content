commonfields:
  id: CommonServerPython
  version: -1
name: CommonServerPython
fromversion: 4.5.0
script: |-
  # Common functions script
  # =======================
  # This script will be appended to each server script before being executed.
  # Please notice that to add custom common code, add it to the CommonServerUserPython script
  from datetime import datetime, timedelta
  import time
  import json
  import optparse
  import sys
  import os
  import re
  from collections import OrderedDict

  import xml.etree.cElementTree as ET

  IS_PY3 = sys.version_info[0] == 3
  STRING_TYPES = (str, bytes) if IS_PY3 else (str, unicode)

  entryTypes = {'note': 1, 'downloadAgent': 2, 'file': 3, 'error': 4, 'pinned': 5, 'userManagement': 6, 'image': 7, 'plagroundError': 8, 'entryInfoFile': 9, 'map': 15}
  formats = {'html': 'html', 'table': 'table', 'json': 'json', 'text': 'text', 'dbotResponse': 'dbotCommandResponse', 'markdown': 'markdown'}
  brands = {'xfe': 'xfe', 'vt': 'virustotal', 'wf': 'WildFire', 'cy': 'cylance', 'cs': 'crowdstrike-intel'}
  providers = {'xfe': 'IBM X-Force Exchange', 'vt': 'VirusTotal', 'wf': 'WildFire', 'cy': 'Cylance', 'cs': 'CrowdStrike'}
  thresholds = {'xfeScore': 4, 'vtPositives': 10, 'vtPositiveUrlsForIP': 30}
  dbotscores = {'Critical': 4, 'High': 3, 'Medium': 2,'Low': 1, 'Unknown': 0, 'Informational': 0.5}

  def handle_proxy(proxy_param_name='proxy', checkbox_default_value=False):
      """
          Handle logic for routing traffic through the system proxy.
           Should usually be called at the beginning of the integration, depending on proxy checkbox state.

          :type proxy_param_name: ``string``
          :param proxy_param_name: name of the "use system proxy" integration parameter

          :type checkbox_default_value: ``bool``
          :param checkbox_default_value: Default value of the proxy param checkbox

          :rtype: ``dict``
          :return: proxies dict for the 'proxies' parameter of 'requests' functions
      """
      proxies = {}
      if demisto.params().get(proxy_param_name, checkbox_default_value):
          proxies = {
              'http': os.environ.get('HTTP_PROXY') or os.environ.get('http_proxy', ''),
              'https': os.environ.get('HTTPS_PROXY') or os.environ.get('https_proxy', '')
          }
      else:
          for k in ('HTTP_PROXY', 'HTTPS_PROXY', 'http_proxy', 'https_proxy'):
              if k in os.environ:
                  del os.environ[k]
      return proxies

  def urljoin(url, suffix=""):
      """
          Will join url and its suffix

          Example:
          "https://google.com/", "/"   => "https://google.com/"
          "https://google.com", "/"   => "https://google.com/"
          "https://google.com", "api"   => "https://google.com/api"
          "https://google.com", "/api"  => "https://google.com/api"
          "https://google.com/", "api"  => "https://google.com/api"
          "https://google.com/", "/api" => "https://google.com/api"

          :type url: ``string``
          :param url: URL string (required)

          :type suffix: ``string``
          :param suffix: the second part of the url

          :rtype: ``string``
          :return: Full joined url
      """
      if url[-1:] != "/":
          url = url + "/"

      if suffix.startswith("/"):
          suffix = suffix[1:]
          return url + suffix

      return url + suffix


  def positiveUrl(entry):
      """
         Checks if the given entry from a URL reputation query is positive (known bad) (deprecated)

         :type entry: ``dict``
         :param entry: URL entry (required)

         :return: True if bad, false otherwise
         :rtype: ``bool``
      """
      if entry['Type'] != entryTypes['error'] and entry['ContentsFormat'] == formats['json']:
          if entry['Brand'] == brands['xfe']:
              return demisto.get(entry, 'Contents.url.result.score') > thresholds['xfeScore']
          if entry['Brand'] == brands['vt']:
              return demisto.get(entry, 'Contents.positives') > thresholds['vtPositives']
          if entry['Brand'] == brands['cs'] and demisto.get(entry, 'Contents'):
              c = demisto.get(entry, 'Contents')[0]
              return demisto.get(c, 'indicator') and demisto.get(c, 'malicious_confidence') in ['high', 'medium']
      return False


  def positiveFile(entry):
      """
         Checks if the given entry from a file reputation query is positive (known bad) (deprecated)

         :type entry: ``dict``
         :param entry: File entry (required)

         :return: True if bad, false otherwise
         :rtype: ``bool``
      """
      if entry['Type'] != entryTypes['error'] and entry['ContentsFormat'] == formats['json']:
          if entry['Brand'] == brands['xfe'] and (demisto.get(entry, 'Contents.malware.family') or demisto.gets(entry, 'Contents.malware.origins.external.family')):
              return True
          if entry['Brand'] == brands['vt']:
              return demisto.get(entry, 'Contents.positives') > thresholds['vtPositives']
          if entry['Brand'] == brands['wf']:
              return demisto.get(entry, 'Contents.wildfire.file_info.malware') == 'yes'
          if entry['Brand'] == brands['cy'] and demisto.get(entry, 'Contents'):
              contents = demisto.get(entry, 'Contents')
              k = contents.keys()
              if k and len(k) > 0:
                  v = contents[k[0]]
                  if v and demisto.get(v, 'generalscore'):
                      return v['generalscore'] < -0.5
          if entry['Brand'] == brands['cs'] and demisto.get(entry, 'Contents'):
              c = demisto.get(entry, 'Contents')[0]
              return demisto.get(c, 'indicator') and demisto.get(c, 'malicious_confidence') in ['high', 'medium']
      return False


  def vtCountPositives(entry):
      """
         Counts the number of detected URLs in the entry

         :type entry: ``dict``
         :param entry: Demisto entry (required)

         :return: The number of detected URLs
         :rtype: ``int``
      """
      positives = 0
      if demisto.get(entry, 'Contents.detected_urls'):
          for detected in demisto.get(entry, 'Contents.detected_urls'):
              if demisto.get(detected, 'positives') > thresholds['vtPositives']:
                  positives += 1
      return positives


  def positiveIp(entry):
      """
         Checks if the given entry from a file reputation query is positive (known bad) (deprecated)

         :type entry: ``dict``
         :param entry: IP entry (required)

         :return: True if bad, false otherwise
         :rtype: ``bool``
      """
      if entry['Type'] != entryTypes['error'] and entry['ContentsFormat'] == formats['json']:
          if entry['Brand'] == brands['xfe']:
              return demisto.get(entry, 'Contents.reputation.score') > thresholds['xfeScore']
          if entry['Brand'] == brands['vt'] and demisto.get(entry, 'Contents.detected_urls'):
              return vtCountPositives(entry) > thresholds['vtPositiveUrlsForIP']
          if entry['Brand'] == brands['cs'] and demisto.get(entry, 'Contents'):
              c = demisto.get(entry, 'Contents')[0]
              return demisto.get(c, 'indicator') and demisto.get(c, 'malicious_confidence') in ['high', 'medium']
      return False


  def formatEpochDate(t):
      """
         Convert a time expressed in seconds since the epoch to a string representing local time

         :type t: ``int``
         :param t: Time represented in seconds (required)

         :return: A string representing local time
         :rtype: ``str``
      """
      if t:
          return time.ctime(t)
      return ''


  def compareDates(date1, date2, dateFormat):
      """
         Compares two dates and returns the delta.
         If instead of date passed string 'now' then it will be compared to current time.
         Date format must be according to python date formats: https://docs.python.org/2/library/datetime.html

         :type date1: ``int`` or ``str``
         :param date1: First date to be compared (required)

         :type date2: ``int`` or ``str``
         :param date2: Second date tobe compared (required)

         :return: The delta of the two dates
         :rtype: ``int``
      """
      first = None
      if date1 == 'now':
          first = datetime.now(tzlocal())
      elif isinstance(date1, STRING_TYPES):
          first = parse(date1)

      second = None
      if date2 == 'now':
          second = datetime.now(tzlocal())
      elif isinstance(date2, STRING_TYPES):
          second = parse(date2)
      delta = first - second

      return delta


  def shortCrowdStrike(entry):
      """
         Display CrowdStrike Intel results in Markdown (deprecated)

         :type entry: ``dict``
         :param entry: CrowdStrike result entry (required)

         :return: A Demisto entry containing the shortened CrowdStrike info
         :rtype: ``dict``
      """
      if entry['Type'] != entryTypes['error'] and entry['ContentsFormat'] == formats['json']:
          if entry['Brand'] == brands['cs'] and demisto.get(entry, 'Contents'):
              c = demisto.get(entry, 'Contents')[0]
              csRes = '## CrowdStrike Falcon Intelligence'
              csRes += '\n\n### Indicator - ' + demisto.gets(c, 'indicator')
              labels = demisto.get(c, 'labels')
              if labels:
                  csRes += '\n### Labels'
                  csRes += '\nName|Created|Last Valid'
                  csRes += '\n----|-------|----------'
                  for label in labels:
                      csRes += '\n' + demisto.gets(label, 'name') + '|' + formatEpochDate(demisto.get(label, 'created_on')) + '|' + formatEpochDate(demisto.get(label, 'last_valid_on'))
              relations = demisto.get(c, 'relations')
              if relations:
                  csRes += '\n### Relations'
                  csRes += '\nIndicator|Type|Created|Last Valid'
                  csRes += '\n---------|----|-------|----------'
                  for r in relations:
                      csRes += '\n' + demisto.gets(r, 'indicator') + '|' + demisto.gets(r, 'type') + '|' + formatEpochDate(demisto.get(label, 'created_date')) + '|' + formatEpochDate(demisto.get(label, 'last_valid_date'))
              return {'ContentsFormat': formats['markdown'], 'Type': entryTypes['note'], 'Contents': csRes}
      return entry


  def shortUrl(entry):
      """
         Formats a URL reputation entry into a short table (deprecated)

         :type entry: ``dict``
         :param entry: URL result entry (required)

         :return: A Demisto entry containing the shortened URL info
         :rtype: ``dict``
      """
      if entry['Type'] != entryTypes['error'] and entry['ContentsFormat'] == formats['json']:
          c = entry['Contents']
          if entry['Brand'] == brands['xfe']:
              return {'ContentsFormat': formats['table'], 'Type': entryTypes['note'], 'Contents': {
                  'Country': c['country'], 'MalwareCount': demisto.get(c, 'malware.count'),
                  'A': demisto.gets(c, 'resolution.A'), 'AAAA': demisto.gets(c, 'resolution.AAAA'),
                  'Score': demisto.get(c, 'url.result.score'), 'Categories': demisto.gets(c, 'url.result.cats'),
                  'URL': demisto.get(c, 'url.result.url'), 'Provider': providers['xfe'], 'ProviderLink': 'https://exchange.xforce.ibmcloud.com/url/' + demisto.get(c, 'url.result.url')}}
          if entry['Brand'] == brands['vt']:
              return {'ContentsFormat': formats['table'], 'Type': entryTypes['note'], 'Contents': {
                  'ScanDate': c['scan_date'], 'Positives': c['positives'], 'Total': c['total'],
                  'URL': c['url'], 'Provider': providers['vt'], 'ProviderLink': c['permalink']}}
          if entry['Brand'] == brands['cs'] and demisto.get(entry, 'Contents'):
              return shortCrowdStrike(entry)
      return {'ContentsFormat': 'text', 'Type': 4, 'Contents': 'Unknown provider for result: ' + entry['Brand']}


  def shortFile(entry):
      """
         Formats a file reputation entry into a short table (deprecated)

         :type entry: ``dict``
         :param entry: File result entry (required)

         :return: A Demisto entry containing the shortened file info
         :rtype: ``dict``
      """
      if entry['Type'] != entryTypes['error'] and entry['ContentsFormat'] == formats['json']:
          c = entry['Contents']
          if entry['Brand'] == brands['xfe']:
              cm = c['malware']
              return {'ContentsFormat': formats['table'], 'Type': entryTypes['note'], 'Contents': {
                  'Family': cm['family'], 'MIMEType': cm['mimetype'], 'MD5': cm['md5'][2:] if 'md5' in cm else '',
                  'CnCServers': demisto.get(cm, 'origins.CncServers.count'), 'DownloadServers': demisto.get(cm, 'origins.downloadServers.count'),
                  'Emails': demisto.get(cm, 'origins.emails.count'), 'ExternalFamily': demisto.gets(cm, 'origins.external.family'),
                  'ExternalCoverage': demisto.get(cm, 'origins.external.detectionCoverage'), 'Provider': providers['xfe'],
                  'ProviderLink': 'https://exchange.xforce.ibmcloud.com/malware/' + cm['md5'].replace('0x', '')}}
          if entry['Brand'] == brands['vt']:
              return {'ContentsFormat': formats['table'], 'Type': entryTypes['note'], 'Contents': {
                  'Resource': c['resource'], 'ScanDate': c['scan_date'], 'Positives': c['positives'],
                  'Total': c['total'], 'SHA1': c['sha1'], 'SHA256': c['sha256'], 'Provider': providers['vt'], 'ProviderLink': c['permalink']}}
          if entry['Brand'] == brands['wf']:
              c = demisto.get(entry, 'Contents.wildfire.file_info')
              if c:
                  return {'Contents': {'Type': c['filetype'], 'Malware': c['malware'], 'MD5': c['md5'], 'SHA256': c['sha256'], 'Size': c['size'], 'Provider': providers['wf']},
                          'ContentsFormat': formats['table'], 'Type': entryTypes['note']}
          if entry['Brand'] == brands['cy'] and demisto.get(entry, 'Contents'):
              contents = demisto.get(entry, 'Contents')
              k = contents.keys()
              if k and len(k) > 0:
                  v = contents[k[0]]
                  if v and demisto.get(v, 'generalscore'):
                      return {'Contents': {'Status': v['status'], 'Code': v['statuscode'], 'Score': v['generalscore'], 'Classifiers': str(v['classifiers']), 'ConfirmCode': v['confirmcode'], 'Error': v['error'], 'Provider': providers['cy']},
                              'ContentsFormat': formats['table'], 'Type': entryTypes['note']}
          if entry['Brand'] == brands['cs'] and demisto.get(entry, 'Contents'):
              return shortCrowdStrike(entry)
      return {'ContentsFormat': formats['text'], 'Type': entryTypes['error'], 'Contents': 'Unknown provider for result: ' + entry['Brand']}


  def shortIp(entry):
      """
         Formats an ip reputation entry into a short table (deprecated)

         :type entry: ``dict``
         :param entry: IP result entry (required)

         :return: A Demisto entry containing the shortened IP info
         :rtype: ``dict``
      """
      if entry['Type'] != entryTypes['error'] and entry['ContentsFormat'] == formats['json']:
          c = entry['Contents']
          if entry['Brand'] == brands['xfe']:
              cr = c['reputation']
              return {'ContentsFormat': formats['table'], 'Type': entryTypes['note'], 'Contents': {
                  'IP': cr['ip'], 'Score': cr['score'], 'Geo': str(cr['geo']), 'Categories': str(cr['cats']),
                  'Provider': providers['xfe']}}
          if entry['Brand'] == brands['vt']:
              return {'ContentsFormat': formats['table'], 'Type': entryTypes['note'], 'Contents': {'Positive URLs': vtCountPositives(entry), 'Provider': providers['vt']}}
          if entry['Brand'] == brands['cs'] and demisto.get(entry, 'Contents'):
              return shortCrowdStrike(entry)
      return {'ContentsFormat': formats['text'], 'Type': entryTypes['error'], 'Contents': 'Unknown provider for result: ' + entry['Brand']}


  def shortDomain(entry):
      """
         Formats a domain reputation entry into a short table (deprecated)

         :type entry: ``dict``
         :param entry: Domain result entry (required)

         :return: A Demisto entry containing the shortened domain info
         :rtype: ``dict``
      """
      if entry['Type'] != entryTypes['error'] and entry['ContentsFormat'] == formats['json']:
          if entry['Brand'] == brands['vt']:
              return {'ContentsFormat': formats['table'], 'Type': entryTypes['note'], 'Contents': {'Positive URLs': vtCountPositives(entry), 'Provider': providers['vt']}}
      return {'ContentsFormat': formats['text'], 'Type': entryTypes['error'], 'Contents': 'Unknown provider for result: ' + entry['Brand']}


  def get_error(execute_command_result):
      """
          execute_command_result must contain error entry - check the result first with is_error function
          if there is no error entry in the result then it will raise an Exception

          :type execute_command_result: ``dict`` or  ``list``
          :param execute_command_result: result of demisto.executeCommand()

          :return: Error message extracted from the demisto.executeCommand() result
          :rtype: ``string``
      """

      if not is_error(execute_command_result):
          raise ValueError("execute_command_result has no error entry. before using get_error use is_error")

      if isinstance(execute_command_result, dict):
          return execute_command_result['Contents']

      error_messages = []
      for entry in execute_command_result:
          is_error_entry = type(entry) == dict and entry['Type'] == entryTypes['error']
          if is_error_entry:
              error_messages.append(entry['Contents'])

      return '\n'.join(error_messages)


  def is_error(execute_command_result):
      """
          Check if the given execute_command_result has an error entry

          :type execute_command_result: ``dict`` or ``list``
          :param execute_command_result: Demisto entry (required) or result of demisto.executeCommand()

          :return: True if the execute_command_result has an error entry, false otherwise
          :rtype: ``bool``
      """
      if execute_command_result is None:
          return False

      if isinstance(execute_command_result, list):
          if len(execute_command_result) > 0:
              for entry in execute_command_result:
                  if type(entry) == dict and entry['Type'] == entryTypes['error']:
                      return True

      return type(execute_command_result) == dict and execute_command_result['Type'] == entryTypes['error']


  isError = is_error


  def FormatADTimestamp(ts):
      """
         Formats an Active Directory timestamp into human readable time representation

         :type ts: ``int``
         :param ts: The timestamp to be formatted (required)

         :return: A string represeting the time
         :rtype: ``str``
      """
      return ( datetime(year=1601, month=1, day=1) + timedelta(seconds = int(ts)/10**7) ).ctime()


  def PrettifyCompactedTimestamp(x):
      """
         Formats a compacted timestamp string into human readable time representation

         :type x: ``str``
         :param x: The timestamp to be formatted (required)

         :return: A string represeting the time
         :rtype: ``str``
      """
      return '%s-%s-%sT%s:%s:%s' % (x[:4], x[4:6], x[6:8], x[8:10], x[10:12], x[12:])


  def NormalizeRegistryPath(strRegistryPath):
      """
         Normalizes a registry path string

         :type strRegistryPath: ``str``
         :param strRegistryPath: The registry path (required)

         :return: The normalized string
         :rtype: ``str``
      """
      dSub = {
          'HKCR' : 'HKEY_CLASSES_ROOT',
          'HKCU' : 'HKEY_CURRENT_USER',
          'HKLM' : 'HKEY_LOCAL_MACHINE',
          'HKU' : 'HKEY_USERS',
          'HKCC' : 'HKEY_CURRENT_CONFIG',
          'HKPD' : 'HKEY_PERFORMANCE_DATA'
      }
      for k in dSub:
          if strRegistryPath[:len(k)] == k:
              return dSub[k] + strRegistryPath[len(k):]

      return strRegistryPath


  def scoreToReputation(score):
      """
         Converts score (in number format) to human readable reputation format

         :type score: ``int``
         :param score: The score to be formatted (required)

         :return: The formatted score
         :rtype: ``str``
      """
      to_str = {
          4 : 'Critical',
          3 : 'Bad',
          2 : 'Suspicious',
          1 : 'Good',
          0.5 : 'Informational',
          0 : 'Unknown'
      }
      return to_str.get(score, 'None')


  class IntegrationLogger(object):
      """
        a logger for python integrations:
        use LOG(<message>) to add a record to the logger (message can be any object with __str__)
        use LOG.print_log() to display all records in War-Room and server log.

        :type message: ``str``
        :param message: The message to be logged

        :return: No data returned
        :rtype: ``None``
      """
      def __init__(self, ):
          self.messages = []


      def __call__(self, message):
          self.messages.append('%s' % (message, ))


      def print_log(self, verbose=False):
          if self.messages:
              text = 'Full Integration Log:\n' + '\n'.join(self.messages)
              if verbose:
                  demisto.log(text)
              demisto.info(text)
              self.messages = []


  """
  a logger for python integrations:
  use LOG(<message>) to add a record to the logger (message can be any object with __str__)
  use LOG.print_log() to display all records in War-Room and server log.
  """
  LOG = IntegrationLogger()


  def formatAllArgs(args, kwds):
      """
      makes a nice string representation of all the arguments

      :type args: ``list``
      :param args: function arguments (required)

      :type kwds: ``dict``
      :param kwds: function keyword arguments (required)

      :return: string representation of all the arguments
      :rtype: ``string``
      """
      formattedArgs = ','.join([repr(a) for a in args]) + ',' + str(kwds).replace(':', "=").replace(" ", "")[1:-1]
      return formattedArgs


  def logger(func):
      """
      decorator function to log the function call using LOG

      :type func: ``function``
      :param func: function to call (required)

      :return: returns the func return value.
      :rtype: ``any``
      """
      def func_wrapper(*args, **kwargs):
          LOG('calling {}({})'.format(func.__name__, formatAllArgs(args, kwargs)))
          return func(*args, **kwargs)

      return func_wrapper


  def formatCell(data, is_pretty=True):
      """
         Convert a given object to md while decending multiple levels

         :type data: ``str`` or ``list``
         :param data: The cell content (required)

         :type is_pretty: ``bool``
         :param is_pretty: Should cell content be prettified (default is True)

         :return: The formatted cell content as a string
         :rtype: ``str``
      """
      l_format = '\n' if is_pretty else ''
      if isinstance(data, STRING_TYPES):
          return data
      elif isinstance(data, dict):
          return '\n'.join(['{}: {}'.format(k, flattenCell(v, is_pretty)) for k, v in data.items()])
      else:
          return flattenCell(data, is_pretty)


  def flattenCell(data, is_pretty=True):
      """
         Flattens a markdown table cell content into a single string

         :type data: ``str`` or ``list``
         :param data: The cell content (required)

         :type is_pretty: ``bool``
         :param is_pretty: Should cell content be pretified (default is True)

         :return: A sting representation of the cell content
         :rtype: ``str``
      """
      indent = 4 if is_pretty else None
      if isinstance(data, STRING_TYPES):
          return data
      elif isinstance(data, list):
          string_list = []
          for d in data:
              try:
                  string_list.append(str(d))
              except UnicodeEncodeError:
                  string_list.append(d.encode('utf-8'))

          return ',\n'.join(string_list)
      else:
          return json.dumps(data, indent=indent, ensure_ascii=False)


  def FormatIso8601(t):
      """
         Convert a time expressed in seconds to ISO 8601 time format string

         :type t: ``int``
         :param t: Time expressed in seconds (required)

         :return: An ISO 8601 time format string
         :rtype: ``str``
      """
      return t.strftime("%Y-%m-%dT%H:%M:%S")


  def argToList(arg, separator=','):
      """
         Converts a string representation of args to a python list

         :type arg: ``str`` or ``list``
         :param arg: Args to be converted (required)

         :type separator: ``str``
         :param separator: A string separator to separate the strings, the default is a comma.

         :return: A python list of args
         :rtype: ``list``
      """
      if not arg:
          return []
      if isinstance(arg, list):
          return arg
      if isinstance(arg, STRING_TYPES):
          if arg[0] == '[' and arg[-1] == ']':
              return json.loads(arg)
          return [s.strip() for s in arg.split(separator)]
      return arg


  def appendContext(key, data, dedup=False):
      """
         Append data to the investigation context

         :type key: ``str``
         :param key: The context path (required)

         :type data: ``any``
         :param data: Data to be added to the context (required)

         :type dedup: ``bool``
         :param dedup: True if de-duplication is required. Default is False.

         :return: No data returned
         :rtype: ``None``
      """
      if data is None:
        return
      existing = demisto.get(demisto.context(), key)
      if existing:
          strBased = isinstance(data, STRING_TYPES) and isinstance(existing, STRING_TYPES)
          if strBased:
              data = data.split(',')
              existing = existing.split(',')
          newVal = data + existing
          if dedup:
              newVal = list(set(newVal))
          if strBased:
              newVal = ','.join(newVal)
          demisto.setContext(key, newVal)
      else:
          demisto.setContext(key, data)


  def tableToMarkdown(name, t, headers=None, headerTransform=None, removeNull=False, metadata=None):
      """
         Converts a demisto table in JSON form to a Markdown table

         :type name: ``str``
         :param name: The name of the table (required)

         :type t: ``dict`` or ``list``
         :param t: The JSON table - List of dictionaries with the same keys or a single dictionary (required)

         :type headers: ``list`` or ``string``
         :keyword headers: A list of headers to be presented in the output table (by order). If string will be passed then table will have single header. Default will include all available headers.

         :type headerTransform: ``function``
         :keyword headerTransform: A function that formats the original data headers (optional)

         :type removeNull: ``bool``
         :keyword removeNull: Remove empty columns from the table. Deafult is False

         :type metadata: ``str``
         :param metadata: Metadata about the table contents

         :return: A string representation of the markdown table
         :rtype: ``str``
      """

      mdResult = ''
      if name:
          mdResult = '### ' + name + '\n'

      if metadata:
          mdResult += metadata + '\n'

      if not t or len(t) == 0:
          mdResult += '**No entries.**\n'
          return mdResult

      if not isinstance(t, list):
          t = [t]

      if headers and isinstance(headers, STRING_TYPES):
          headers = [headers]

      if not isinstance(t[0], dict):
          # the table cotains only simple objects (strings, numbers)
          # should be only one header
          if headers and len(headers) > 0:
              header = headers[0]
              t = map(lambda item: dict((h, item) for h in [header]), t)
          else:
              raise Exception("Missing headers param for tableToMarkdown. Example: headers=['Some Header']")

      # in case of headers was not provided (backward compatibility)
      if not headers:
          headers = list(t[0].keys())

      if removeNull:
          headers_aux = headers[:]
          for header in headers_aux:
              if all(obj.get(header) in ('', None, [], {}) for obj in t):
                  headers.remove(header)

      if t and len(headers) > 0:
          newHeaders = []
          if headerTransform is None:
              headerTransform = lambda s: s
          for header in headers:
              newHeaders.append(headerTransform(header))
          mdResult += '|'
          if len(newHeaders) == 1:
              mdResult += newHeaders[0]
          else:
              mdResult += '|'.join(newHeaders)
          mdResult += '|\n'
          sep = '---'
          mdResult += '|' + '|'.join([sep] * len(headers)) + '|\n'
          for entry in t:
              vals = [stringEscapeMD((formatCell(entry.get(h, ''), False) if entry.get(h) is not None else ''), True, True) for h in headers]
              mdResult += '|'
              if len(vals) == 1:
                  mdResult += vals[0]
              else:
                  mdResult += '|'.join(vals)
              mdResult += '|\n'

      else:
          mdResult += '**No entries.**\n'

      return mdResult


  tblToMd = tableToMarkdown


  def createContextSingle(obj, id=None, keyTransform=None, removeNull=False):
      """
          Recieves a dict with flattened key values, and converts them into nested dicts

          :type data: ``dict`` or ``list``
          :param data: The data to be added to the context (required)

          :type id: ``str``
          :keyword id: The ID of the context entry

          :type keyTransform: ``function``
          :keyword keyTransform: A formatting function for the markdown table headers

          :type removeNull: ``bool``
          :keyword removeNull: True if empty columns should be removed, false otherwise

          :return: The converted context list
          :rtype: ``list``
      """
      res = {}
      if keyTransform is None:
          keyTransform = lambda s: s
      keys = obj.keys()
      for key in keys:
          if removeNull and obj[key] in ('', None, [], {}):
              continue
          values = key.split('.')
          current = res
          for v in values[:-1]:
              current.setdefault(v, {})
              current = current[v]
          current[keyTransform(values[-1])] = obj[key]

      if id is not None:
          res.setdefault('ID', id)

      return res


  def createContext(data, id=None, keyTransform=None, removeNull=False):
      """
          Recieves a dict with flattened key values, and converts them into nested dicts

          :type data: ``dict`` or ``list``
          :param data: The data to be added to the context (required)

          :type id: ``str``
          :keyword id: The ID of the context entry

          :type keyTransform: ``function``
          :keyword keyTransform: A formatting function for the markdown table headers

          :type removeNull: ``bool``
          :keyword removeNull: True if empty columns should be removed, false otherwise

          :return: The converted context list
          :rtype: ``list``
      """
      if isinstance(data, (list, tuple)):
          return [createContextSingle(d, id, keyTransform, removeNull) for d in data]
      else:
          return createContextSingle(data, id, keyTransform, removeNull)


  def sectionsToMarkdown(root):
      """
         Converts a list of Demisto JSON tables to markdown string of tables

         :type root: ``dict`` or ``list``
         :param root: The JSON table - List of dictionaries with the same keys or a single dictionary (required)

         :return: A string representation of the markdown table
         :rtype: ``str``
      """
      mdResult = ''
      if isinstance(root, dict):
          for section in root:
              data = root[section]
              if isinstance(data, dict):
                  data = [data]
              data = [{k: formatCell(row[k]) for k in row} for row in data]
              mdResult += tblToMd(section, data)

      return mdResult


  def fileResult(filename, data, file_type=None):
      """
         Creates a file from the given data

         :type filename: ``str``
         :param filename: The name of the file to be created (required)

         :type data: ``str``
         :param data: The file data (required)

         :type file_type: ``str``
         :param file_type: one of the entryTypes file or entryInfoFile (optional)

         :return: A Demisto war room entry
         :rtype: ``dict``
      """
      if file_type is None:
          file_type = entryTypes['file']
      temp = demisto.uniqueFile()
      with open(demisto.investigation()['id'] + '_' + temp,'wb') as f:
          f.write(data)
      return {'Contents': '', 'ContentsFormat': formats['text'], 'Type': file_type, 'File': filename, 'FileID': temp}


  def hash_djb2(s, seed=5381):
    """
     Hash string with djb2 hash function

     :type s: ``str``
     :param s: The input string to hash

     :type seed: ``int``
     :param seed: The seed for the hash function (default is 5381)

     :return: The hashed value
     :rtype: ``int``
    """
    hash = seed
    for x in s:
        hash = (( hash << 5) + hash) + ord(x)
    return hash & 0xFFFFFFFF


  def file_result_existing_file(filename, saveFilename=None):
      """
         Rename an existing file

         :type filename: ``str``
         :param filename: The name of the file to be modified (required)

         :type saveFilename: ``str``
         :param saveFilename: The new file name

         :return: A Demisto war room entry
         :rtype: ``dict``
      """
      temp = demisto.uniqueFile()
      os.rename(filename, demisto.investigation()['id'] + '_' + temp)
      return {'Contents': '', 'ContentsFormat': formats['text'], 'Type': entryTypes['file'],
          'File': saveFilename if saveFilename else filename, 'FileID': temp}


  def flattenRow(rowDict):
      """
         Flatten each element in the given rowDict

         :type rowDict: ``dict``
         :param rowDict: The dict to be flattened (required)

         :return: A flattened dict
         :rtype: ``dict``
      """
      return {k: formatCell(rowDict[k]) for k in rowDict}


  def flattenTable(tableDict):
      """
         Flatten each row in the given tableDict

         :type tableDict: ``dict``
         :param tableDict: The table to be flattened (required)

         :return: A flattened table
         :rtype: ``dict``
      """
      return [flattenRow(row) for row in tableDict]

  MARKDOWN_CHARS = "\`*_{}[]()#+-!"


  def stringEscapeMD(st, minimal_escaping=False, escape_multiline=False):
      """
         Escape any chars that might break a markdown string

         :type st: ``str``
         :param st: The string to be modified (required)

         :type minimal_escaping: ``bool``
         :param minimal_escaping: Whether replace all special characters or table format only (optional)

         :type escape_multiline: ``bool``
         :param escape_multiline: Whether convert line-ending characters (optional)

         :return: A modified string
         :rtype: ``str``
      """
      if escape_multiline:
          st = st.replace('\r\n', '<br>')#Windows
          st = st.replace('\r', '<br>')#old Mac
          st = st.replace('\n', '<br>')#Unix

      if minimal_escaping:
          for c in '|':
              st = st.replace(c, '\\' + c)
      else:
          st = "".join([ "\\" + str(c) if c in MARKDOWN_CHARS else str(c) for c in st])

      return st


  def raiseTable(root, key):
      newInternal = {}
      if key in root and isinstance(root[key], dict):
          for sub in root[key]:
              if sub not in root:
                  root[sub] =root[key][sub]
              else:
                  newInternal[sub] = root[key][sub]
          if newInternal:
              root[key] = newInternal
          else:
              del root[key]


  def zoomField(item, fieldName):
      if isinstance(item, dict) and fieldName in item:
          return item[fieldName]
      else:
          return item


  def isCommandAvailable(cmd):
      """
         Check the list of available modules to see whether a command is currently available to be run.

         :type cmd: ``str``
         :param cmd: The command to check (required)

         :return: True if command is available, False otherwise
         :rtype: ``bool``
      """
      modules = demisto.getAllSupportedCommands()
      for m in modules:
          if modules[m] and isinstance(modules[m], list):
              for c in modules[m]:
                  if c['name'] == cmd:
                      return True
      return False

  def epochToTimestamp(epoch):
      return datetime.utcfromtimestamp(epoch / 1000.0).strftime("%Y-%m-%d %H:%M:%S")


  def formatTimeColumns(data, timeColumnNames):
      for row in data:
          for k in timeColumnNames:
              row[k] = epochToTimestamp(row[k])


  def strip_tag(tag):
      strip_ns_tag = tag
      split_array = tag.split('}')
      if len(split_array) > 1:
          strip_ns_tag = split_array[1]
          tag = strip_ns_tag
      return tag


  def elem_to_internal(elem, strip_ns=1, strip=1):
      """Convert an Element into an internal dictionary (not JSON!)."""

      d = OrderedDict()
      elem_tag = elem.tag
      if strip_ns:
          elem_tag = strip_tag(elem.tag)
      for key, value in list(elem.attrib.items()):
          d['@' + key] = value

      # loop over subelements to merge them
      for subelem in elem:
          v = elem_to_internal(subelem, strip_ns=strip_ns, strip=strip)

          tag = subelem.tag
          if strip_ns:
              tag = strip_tag(subelem.tag)

          value = v[tag]
          try:
              # add to existing list for this tag
              d[tag].append(value)
          except AttributeError:
              # turn existing entry into a list
              d[tag] = [d[tag], value]
          except KeyError:
              # add a new non-list entry
              d[tag] = value

      text = elem.text
      tail = elem.tail
      if strip:
          # ignore leading and trailing whitespace
          if text:
              text = text.strip()
          if tail:
              tail = tail.strip()

      if tail:
          d['#tail'] = tail

      if d:
          # use #text element if other attributes exist
          if text:
              d["#text"] = text
      else:
          # text is the value if no attributes
          d = text or None
      return {elem_tag: d}


  def internal_to_elem(pfsh, factory=ET.Element):

      """Convert an internal dictionary (not JSON!) into an Element.
      Whatever Element implementation we could import will be
      used by default; if you want to use something else, pass the
      Element class as the factory parameter.
      """

      attribs = OrderedDict()
      text = None
      tail = None
      sublist = []
      tag = list(pfsh.keys())
      if len(tag) != 1:
          raise ValueError("Illegal structure with multiple tags: %s" % tag)
      tag = tag[0]
      value = pfsh[tag]
      if isinstance(value, dict):
          for k, v in list(value.items()):
              if k[:1] == "@":
                  attribs[k[1:]] = v
              elif k == "#text":
                  text = v
              elif k == "#tail":
                  tail = v
              elif isinstance(v, list):
                  for v2 in v:
                      sublist.append(internal_to_elem({k: v2}, factory=factory))
              else:
                  sublist.append(internal_to_elem({k: v}, factory=factory))
      else:
          text = value
      e = factory(tag, attribs)
      for sub in sublist:
          e.append(sub)
      e.text = text
      e.tail = tail
      return e


  def elem2json(elem, options, strip_ns=1, strip=1):

      """Convert an ElementTree or Element into a JSON string."""

      if hasattr(elem, 'getroot'):
          elem = elem.getroot()

      if 'pretty' in options:
          return json.dumps(elem_to_internal(elem, strip_ns=strip_ns, strip=strip), indent=4, separators=(',', ': '))
      else:
          return json.dumps(elem_to_internal(elem, strip_ns=strip_ns, strip=strip))


  def json2elem(json_data, factory=ET.Element):

      """Convert a JSON string into an Element.
      Whatever Element implementation we could import will be used by
      default; if you want to use something else, pass the Element class
      as the factory parameter.
      """

      return internal_to_elem(json.loads(json_data), factory)


  def xml2json(xmlstring, options={}, strip_ns=1, strip=1):
      """
         Convert an XML string into a JSON string.

         :type xmlstring: ``str``
         :param xmlstring: The string to be converted (required)

         :return: The converted JSON
         :rtype: ``dict`` or ``list``
      """
      elem = ET.fromstring(xmlstring)
      return elem2json(elem, options, strip_ns=strip_ns, strip=strip)


  def json2xml(json_data, factory=ET.Element):

      """Convert a JSON string into an XML string.
      Whatever Element implementation we could import will be used by
      default; if you want to use something else, pass the Element class
      as the factory parameter.
      """

      if not isinstance(json_data, dict):
          json_data = json.loads(json_data)

      elem = internal_to_elem(json_data, factory)
      return ET.tostring(elem, encoding='unicode')


  def get_hash_type(hash_file):
      """
         Checks the type of the given hash. Returns 'md5', 'sha1', 'sha256' or 'Unknown'.

         :type hash_file: ``str``
         :param hash_file: The hash to be checked (required)

         :return: The hash type
         :rtype: ``str``
      """
      hash_len = len(hash_file)
      if (hash_len == 32):
          return 'md5'
      elif (hash_len == 40):
          return 'sha1'
      elif (hash_len == 64):
          return 'sha256'
      else:
          return 'Unknown'


  def is_ip_valid(s):
      """
         Checks if the given string represents a valid IPv4 address

         :type s: ``str``
         :param s: The string to be checked (required)

         :return: True if the given string represents a valid IP address, False otherwise
         :rtype: ``bool``
      """
      a = s.split('.')
      if len(a) != 4:
          return False
      for x in a:
          if not x.isdigit():
              return False
          i = int(x)
          if i < 0 or i > 255:
              return False
      return True


  def return_outputs(readable_output, outputs, raw_response=None):
      """
      This function wraps the demisto.results(), makes the usage of returning results to the user more intuitively.

      :type readable_output: ``str``
      :param readable_output: markdown string that will be presented in the warroom, should be human readable - (HumanReadable)

      :type outputs: ``dict``
      :param outputs: the outputs that will be returned to playbook/investigation context (originally EntryContext)

      :type raw_response: ``dict``
      :param raw_response: must be dictionary, if not provided then will be equal to outputs. usually must be the original
      raw response from the 3rd party service (originally Contents)

      :return: None
      :rtype: ``None``
      """
      return_entry = {
          "Type": entryTypes["note"],
          "HumanReadable": readable_output,
          "ContentsFormat": formats["json"],
          "Contents": raw_response,
          "EntryContext": outputs
      }

      if outputs and raw_response is None:
          # if raw_response was not provided but outputs were provided then set Contents as outputs
          return_entry["Contents"] = outputs

      demisto.results(return_entry)


  def return_error(message, error=''):
      """
          Returns error entry with given message and exits the script

          :type message: ``str``
          :param message: The message to return in the entry (required)

          :type error: ``str``
          :param error: The raw error message to log (optional)

          :return: Error entry object
          :rtype: ``dict``
      """
      LOG(message)
      if error:
          LOG(error)
      LOG.print_log()
      demisto.results({
          'Type': entryTypes['error'],
          'ContentsFormat': formats['text'],
          'Contents': str(message)
      })
      sys.exit(0)


  def camelize(src, delim=' '):
      """
          Convert all keys of a dictionary (or list of dictionaries) to CamelCase (with capital first letter)

          :type src: ``dict`` or ``list``
          :param src: The dictionary (or list of dictionaries) to convert the keys for. (required)

          :type delim: ``str``
          :param delim: The delimiter between two words in the key (e.g. delim=' ' for "Start Date"). Default ' '.

          :return: The dictionary (or list of dictionaries) with the keys in CamelCase.
          :rtype: ``dict`` or ``list``
      """
      def camelize_str(src_str, delim):
          components = src_str.split(delim)
          return ''.join(map(lambda x: x.decode('utf-8').title(), components))

      if isinstance(src, list):
          return map(lambda x: camelize(x, delim), src)
      src = {camelize_str(k, delim): v for k,v in src.iteritems()}
      return src


  # Constants for common merge paths
  outputPaths = {
    'file': 'File(val.MD5 && val.MD5 == obj.MD5 || val.SHA1 && val.SHA1 == obj.SHA1 || val.SHA256 && val.SHA256 == obj.SHA256 || val.SHA512 && val.SHA512 == obj.SHA512 || val.CRC32 && val.CRC32 == obj.CRC32 || val.CTPH && val.CTPH == obj.CTPH)',
    'ip': 'IP(val.Address && val.Address == obj.Address)',
    'url': 'URL(val.Data && val.Data == obj.Data)',
    'domain': 'Domain(val.Name && val.Name == obj.Name)',
    'cve': 'CVE(val.ID && val.ID == obj.ID)',
    'email': 'Account.Email(val.Address && val.Address == obj.Address)',
    'dbotscore': 'DBotScore'
  }

  ############################### REGEX FORMATTING ###############################
  regexFlags = re.M #Multi line matching
  #for the global(/g) flag use re.findall({regex_format},str)
  #else, use re.match({regex_format},str)

  ipv4Regex = r'\b((25[0-5]|2[0-4][0-9]|[01]?[0-9][0-9]?)\.){3}(25[0-5]|2[0-4][0-9]|[01]?[0-9][0-9]?)\b'
  emailRegex = r'\b[^@]+@[^@]+\.[^@]+\b'
  hashRegex = r'\b[0-9a-fA-F]+\b'

  md5Regex = re.compile(r'\b[0-9a-fA-F]{32}\b', regexFlags)
  sha1Regex = re.compile(r'\b[0-9a-fA-F]{40}\b', regexFlags)
  sha256Regex = re.compile(r'\b[0-9a-fA-F]{64}\b', regexFlags)

  pascalRegex = re.compile('([A-Z]?[a-z]+)')

  ############################### REGEX FORMATTING end ###############################


  def underscoreToCamelCase(s):
      """
         Convert an underscore separated string to camel case

         :type s: ``str``
         :param s: The string to convert (e.g. hello_world) (required)

         :return: The converted string (e.g. HelloWorld)
         :rtype: ``str``
      """
      if not isinstance(s, STRING_TYPES):
          return s

      components = s.split('_')
      return ''.join(x.title() for x in components)


  def camel_case_to_underscore(s):
      """
         Converts a camelCase string to snake_case

         :type s: ``str``
         :param s: The string to convert (e.g. helloWorld) (required)

         :return: The converted string (e.g. hello_world)
         :rtype: ``str``
      """
      s1 = re.sub('(.)([A-Z][a-z]+)', r'\1_\2', s)
      return re.sub('([a-z0-9])([A-Z])', r'\1_\2', s1).lower()


  def snakify(src):
      """
          Convert all keys of a dictionary to snake_case (underscored separated)

          :type src: ``dict``
          :param src: The dictionary to convert the keys for. (required)

          :return: The dictionary (or list of dictionaries) with the keys in CamelCase.
          :rtype: ``dict``
      """
      return {camel_case_to_underscore(k): v for k, v in src.items()}


  def pascalToSpace(s):
      """
         Converts pascal strings to human readable (e.g. "ThreatScore" -> "Threat Score", "thisIsIPAddressName" -> "This Is IP Address Name").
         Could be used as headerTransform

         :type s: ``str``
         :param s: The string to be converted (required)

         :return: The converted string
         :rtype: ``str``
      """

      if not isinstance(s, STRING_TYPES):
          return s

      tokens = pascalRegex.findall(s)
      for t in tokens:
          # double space to handle capital words like IP/URL/DNS that not included in the regex
          s = s.replace(t, ' {} '.format(t.title()))

      # split and join: to remove double spacing caused by previous workaround
      s = ' '.join(s.split())
      return s


  def string_to_table_header(string):
      """
        Checks if string, change underscores to spaces, capitalize every word.
        Example: "one_two" to "One Two"

        :type string: ``str``
        :param string: The string to be converted (required)

        :return: The converted string
        :rtype: ``str``
      """
      if isinstance(string, STRING_TYPES):
          return " ".join(word.capitalize() for word in string.replace("_"," ").split())
      else:
          raise Exception('The key is not a string: {}'.format(string))


  def string_to_context_key(string):
      """
       Checks if string, removes underscores, capitalize every word.
       Example: "one_two" to "OneTwo"

       :type string: ``str``
       :param string: The string to be converted (required)

       :return: The converted string
       :rtype: ``str``
      """
      if isinstance(string, STRING_TYPES):
          return "".join(word.capitalize() for word in string.split('_'))
      else:
          raise Exception('The key is not a string: {}'.format(string))


  def parse_date_range(date_range, date_format=None, to_timestamp=False, timezone=0):
      """
        Parses date_range string to a tuple date strings (start, end). Input must be in format 'number date_range_unit')
        Examples: (2 hours, 4 minutes, 6 month, 1 day, etc.)

        :type date_range: ``str``
        :param date_range: The date range to be parsed (required)

        :type date_format: ``str``
        :param date_format: Date format to convert the date_range to. (optional)

        :type to_timestamp: ``bool``
        :param to_timestamp: If set to True, then will return time stamp rather than a datetime.datetime. (optional)

        :type timezone: ``int``
        :param timezone: timezone should be passed in hours (e.g if +0300 then pass 3, if -0200 then pass -2).

        :return: The parsed date range.
        :rtype: ``(datetime.datetime, datetime.datetime)`` or ``(int, int)`` or ``(str, str)``
      """
      range_split = date_range.split(' ')
      if len(range_split) != 2:
          return_error('date_range must be "number date_range_unit", examples: (2 hours, 4 minutes, 6 months, 1 day, etc.)')

      number = int(range_split[0])
      if not range_split[1] in ['minute', 'minutes', 'hour', 'hours', 'day', 'days', 'month', 'months', 'year', 'years']:
          return_error('The unit of date_range is invalid. Must be minutes, hours, days, months or years')

      if not isinstance(timezone, (int, float)):
          return_error('Invalid timezone "{}" - must be a number (of type int or float).'.format(timezone))

      end_time = datetime.now() + timedelta(hours=timezone)
      start_time = datetime.now() + timedelta(hours=timezone)
      unit = range_split[1]
      if 'minute' in unit:
          start_time = end_time - timedelta(minutes=number)
      elif 'hour' in unit:
          start_time = end_time - timedelta(hours=number)
      elif 'day' in unit:
          start_time = end_time - timedelta(days=number)
      elif 'month' in unit:
          start_time = end_time - timedelta(days=number*30)
      elif 'year' in unit:
          start_time = end_time - timedelta(days=number*365)

      if to_timestamp:
          return date_to_timestamp(start_time), date_to_timestamp(end_time)

      if date_format:
          return datetime.strftime(start_time, date_format), datetime.strftime(end_time, date_format)

      return start_time, end_time


  def timestamp_to_datestring(timestamp, date_format="%Y-%m-%dT%H:%M:%S.000Z"):
      """
        Parses timestamp (milliseconds) to a date string in the provided date format (by default: ISO 8601 format)
        Examples: (1541494441222, 1541495441000, etc.)

        :type timestamp: ``int`` or ``str``
        :param timestamp: The timestamp to be parsed (required)

        :type date_format: ``str``
        :param date_format: The date format the timestamp should be parsed to. (optional)

        :return: The parsed timestamp in the date_format
        :rtype: ``str``
      """
      return datetime.fromtimestamp(int(timestamp) / 1000.0).strftime(date_format)


  def date_to_timestamp(date_str_or_dt, date_format='%Y-%m-%dT%H:%M:%S'):
      """
        Parses date_str_or_dt in the given format (default: %Y-%m-%dT%H:%M:%S) to miliseconds
        Examples: ('2018-11-06T08:56:41', '2018-11-06T08:56:41', etc.)

        :type date_str_or_dt: ``str`` or ``datetime.datetime``
        :param date_str_or_dt: The date to be parsed. (required)

        :type date_format: ``str``
        :param date_format: The date format of the date string (will be ignored if date_str_or_dt is of type datetime.datetime). (optional)

        :return: The parsed timestamp.
        :rtype: ``int``
      """
      if isinstance(date_str_or_dt, STRING_TYPES):
          return int(time.mktime(time.strptime(date_str_or_dt, date_format))*1000)

      # otherwise datetime.datetime
      return int(time.mktime(date_str_or_dt.timetuple())*1000)

type: python
tags:
- infra
- server
comment: Common code that will be merged into each server script when it runs
system: true
scripttarget: 0
dependson: {}
timeout: 0s
releaseNotes: "Logger support for Python3."
tests:
<<<<<<< HEAD
  - TestCommonPython
=======
  - TestPYCommonServer
releaseNotes: "-"
>>>>>>> 132bca19
<|MERGE_RESOLUTION|>--- conflicted
+++ resolved
@@ -1540,9 +1540,4 @@
 timeout: 0s
 releaseNotes: "Logger support for Python3."
 tests:
-<<<<<<< HEAD
-  - TestCommonPython
-=======
-  - TestPYCommonServer
-releaseNotes: "-"
->>>>>>> 132bca19
+  - TestCommonPython