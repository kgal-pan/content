args:
- default: true
  description: sane report json file contents base64
  isArray: false
  name: "sane_docx_report_base64"
  required: true
  secret: false
comment: Parse Sane-json-reports and export them as docx files (used internally).
commonfields:
  id: SaneDocReports
  version: -1
enabled: true
name: SaneDocReports
script: ''
system: false
tags:
- sane-doc-reports
- sane-reports
- docx
timeout: '0'
type: python
dockerimage: demisto/sane-doc-report
runas: DBotWeakRole
runonce: false
<<<<<<< HEAD
deprecated: true
test:
- No Test
subtype: python3
=======
subtype: python3
tests:
- No Test
>>>>>>> ab11e2a6
<|MERGE_RESOLUTION|>--- conflicted
+++ resolved
@@ -22,13 +22,7 @@
 dockerimage: demisto/sane-doc-report
 runas: DBotWeakRole
 runonce: false
-<<<<<<< HEAD
 deprecated: true
-test:
-- No Test
-subtype: python3
-=======
 subtype: python3
 tests:
-- No Test
->>>>>>> ab11e2a6
+- No Test