--- conflicted
+++ resolved
@@ -1,9 +1,5 @@
 ## [Unreleased]
-<<<<<<< HEAD
-Added the indicator field **Aggregated Reliability**, which is the aggregated score of the feed.
-=======
 Added Custom details and Extended details sections.
->>>>>>> b9537b4d
 
 ## [20.2.4] - 2020-02-25
 Updated account indicator layout.
