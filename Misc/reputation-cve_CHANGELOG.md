## [Unreleased]
<<<<<<< HEAD


## [20.2.1] - 2020-02-06
=======
>>>>>>> b747fec2
- Added regex and context path to the new default CVE indicator.

## [20.2.0] - 2020-02-04
Breaking backwards compatibility change, updating the mapping of the Indicator.<|MERGE_RESOLUTION|>--- conflicted
+++ resolved
@@ -1,10 +1,4 @@
 ## [Unreleased]
-<<<<<<< HEAD
-
-
-## [20.2.1] - 2020-02-06
-=======
->>>>>>> b747fec2
 - Added regex and context path to the new default CVE indicator.
 
 ## [20.2.0] - 2020-02-04
