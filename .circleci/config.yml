version: 2.1
commands:
  set-instance-role-env-variable:
    description: "Sets INSTANCE_ROLE env variable into $BASH_ENV file"
    parameters:
      instance_role:
        type: string
      instance_created:
        type: string
        default: ""
    steps:
      - run:
          name: Set INSTANCE_ROLE env variable
          command: |
            echo 'export INSTANCE_ROLE="<< parameters.instance_role >>"' >> $BASH_ENV
            echo 'export INSTANCE_WAS_CREATED="<< parameters.instance_created >>"' >> $BASH_ENV
  start-tunnel:
    description: "Opens an ssh tunnel to the demisto servers and wait until the tunnels are established"
    parameters:
      timeout:
        type: integer
        default: 10
    steps:
      - run:
          name: add ssh configurations
          shell: /bin/bash
          command: |
            if [ -z $INSTANCE_WAS_CREATED ];
              then
                echo "Skipping - instance was not created"
                exit 0
            fi
            # Modifying ssh config file
            echo "Host 10.0.*
              StrictHostKeyChecking no
              LogLevel ERROR
              ProxyJump content-build@content-build-lb.demisto.works  # disable-secrets-detection
             Host content-build-lb.demisto.works
              Port 43567
              UserKnownHostsFile /dev/null
              StrictHostKeyChecking no
              LogLevel ERROR" >> ~/.ssh/config
      - run:
          name: Open SSH Tunnel
          command: |
            if [ -z $INSTANCE_WAS_CREATED ];
              then
                echo "Skipping - instance was not created"
                exit 0
            fi
            ./Tests/scripts/open_ssh_tunnel.sh

parameters:
  artifact_build_num:
    type: string
    default: ""
  nightly:
    type: string
    default: ""
  legacy_nightly:
    type: string
    default: ""
  pr_number:
    type: string
    default: ""
  contrib_branch:
    type: string
    default: ""
  contrib_pack_name:
    type: string
    default: ""
  sdk_ref:
    type: string
    default: "master"

references:
  environment: &environment
    environment:
      # A flag for the demisto_client to not cache it's last response in order to avoid memory leaks
      DONT_CACHE_LAST_RESPONSE: "true"
      ARTIFACT_BUILD_NUM: << pipeline.parameters.artifact_build_num >>
      CONTRIB_BRANCH: << pipeline.parameters.contrib_branch >>
      CONTRIB_PACK_NAME: << pipeline.parameters.contrib_pack_name >>
      SDK_REF: << pipeline.parameters.sdk_ref >>
      # Giving different names to the following pipeline parameters to avoid collision, handling such collision case
      # is done in 'Setup Environment' step.
      PULL_REQUEST_NUMBER: << pipeline.parameters.pr_number >>
      NIGHTLY_PARAMETER: << pipeline.parameters.nightly >>

  container_config: &container_config
    docker:
      - image: devdemisto/content-build:3.0.0.12681  # disable-secrets-detection
        auth:
          username: $DOCKERHUB_USER
          password: $DOCKERHUB_PASSWORD

  workspace_root: &workspace_root
    /home/circleci/

  store_artifacts: &store_artifacts
     store_artifacts:
        path: artifacts
        destination: artifacts
        when: always

  attach_workspace: &attach_workspace
    attach_workspace:
      at: *workspace_root

  add_ssh_keys: &add_ssh_keys
    add_ssh_keys:
      fingerprints:
        - "02:df:a5:6a:53:9a:f5:5d:bd:a6:fc:b2:db:9b:c9:47" # disable-secrets-detection
        - "f5:25:6a:e5:ac:4b:84:fb:60:54:14:82:f1:e9:6c:f9" # disable-secrets-detection

  prepare_environment: &prepare_environment
    run:
      name: Prepare Environment
      when: always
      command: |
        echo 'export CIRCLE_ARTIFACTS="/home/circleci/project/artifacts"' >> $BASH_ENV
        echo 'export PATH="/home/circleci/.local/bin:${PWD}/node_modules/.bin:${PATH}"' >> $BASH_ENV # disable-secrets-detection
        echo 'export PYTHONPATH="/home/circleci/project:${PYTHONPATH}"' >> $BASH_ENV
        echo 'export DEMISTO_README_VALIDATION=true' >> $BASH_ENV
        echo 'export ENV_RESULTS_PATH=/home/circleci/project/artifacts/env_results.json' >> $BASH_ENV
        echo 'export GCS_PRODUCTION_BUCKET="marketplace-dist"' >> $BASH_ENV
        echo 'source /home/circleci/project/.circleci/content_release_vars.sh' >> $BASH_ENV
        chmod +x .circleci/gitlab-ci-env-variables.sh
        ./.circleci/gitlab-ci-env-variables.sh
        if [ -n "${NIGHTLY_PARAMETER}" ] || [ -n "${LEGACY_NIGHTLY_PARAMETER}" ];
        then
            echo 'export NIGHTLY=true' >> $BASH_ENV
        fi

        echo "=== sourcing $BASH_ENV ==="
        source $BASH_ENV
        sudo mkdir -p -m 777 $CIRCLE_ARTIFACTS/

        # Creating new clean logs folder
        rm -rf $CIRCLE_ARTIFACTS/logs
        mkdir -p $CIRCLE_ARTIFACTS/logs

        chmod +x ./Tests/scripts/*
        chmod +x ./Tests/Marketplace/*
        if [ ! -e "venv" ]; then
          echo "installing venv"
          NO_HOOKS=1 SETUP_PY2=yes .hooks/bootstrap
          source ./venv/bin/activate
          pip3 install -r .circleci/build-requirements.txt
        else
          echo "venv exists (from cache). activating"
          source ./venv/bin/activate
        fi
        # store in bash env so we load our venv in each step
        echo 'source /home/circleci/project/venv/bin/activate' >> $BASH_ENV
        git config diff.renameLimit 6000

        echo "========== Build Parameters =========="
        set | grep -E "^NIGHTLY=|^CONTRIB_BRANCH=|^SDK_REF"
        python --version
        python3 --version
        node --version
        npm --version
        demisto-sdk --version

  restore_cache: &restore_cache
    restore_cache:
      key: virtualenv-venv-{{ checksum "dev-requirements-py2.txt" }}-{{ checksum "dev-requirements-py3.txt" }}-{{ checksum ".circleci/build-requirements.txt" }}-{{ checksum "package-lock.json" }}

  remote_docker: &remote_docker
    setup_remote_docker:
      version: 20.10.6

  persist_to_workspace: &persist_to_workspace
    persist_to_workspace:
      root: /home/circleci/
      paths:
        - project

  secrets: &secrets
    run:
      name: Secrets
      when: always
      no_output_timeout: 5h
      command: |
        demisto-sdk secrets --post-commit --ignore-entropy

  validate_files_and_yaml: &validate_files_and_yaml
    run:
      name: Validate Files and Yaml
      when: always
      command: |
        if [[ "$(echo "$GCS_MARKET_BUCKET" | tr '[:upper:]' '[:lower:]')" != "marketplace-dist" ]]; then
          echo "Skipping the -Validate Files and Yaml- step when uploading to a test bucket."
          exit 0
        fi

        ./Tests/scripts/linters_runner.sh
        ./Tests/scripts/validate.sh

  run_unit_testing_and_lint: &run_unit_testing_and_lint
    run:
      name: Run Unit Testing and Lint
      when: always
      no_output_timeout: 5h
      command: |
        if [[ "$(echo "$GCS_MARKET_BUCKET" | tr '[:upper:]' '[:lower:]')" != "marketplace-dist" ]]; then
          echo "Skipping validations when uploading to a test bucket."
          exit 0
        fi

        echo "demisto-sdk version: $(demisto-sdk --version)"
        echo "mypy version: $(mypy --version)"
        echo "flake8 py2 version: $(python2 -m flake8 --version)"
        echo "flake8 py3 version: $(python3 -m flake8 --version)"
        echo "bandit py2 version: $(python2 -m bandit --version 2>&1)"
        echo "bandit py3 version: $(python3 -m bandit --version 2>&1)"
        echo "vulture py2 version: $(python2 -m vulture --version 2>&1)"
        echo "vulture py3 version: $(python3 -m vulture --version 2>&1)"
        mkdir ./unit-tests
        demisto-sdk lint -p 8 -g -v --test-xml ./unit-tests --log-path ./artifacts --failure-report ./artifacts --coverage-report $ARTIFACTS_FOLDER/coverage_report

  generate_coverage_reports: &generate_coverage_reports
    run:
      name: Generate coverage reports
      when: always
      no_output_timeout: 1h
      command: |
        if [[ -f $ARTIFACTS_FOLDER/coverage_report/.coverage ]]; then
          demisto-sdk coverage-analyze -i $ARTIFACTS_FOLDER/coverage_report/.coverage --report-dir $ARTIFACTS_FOLDER/coverage_report --report-type all --previous-coverage-report-url https://storage.googleapis.com/marketplace-dist-dev/code-coverage-reports/coverage-min.json
        fi

  infrastructure_testing: &infrastructure_testing
    run:
      name: Infrastructure testing
      when: always
      command: |
        python3 -m pytest ./Tests/scripts/infrastructure_tests/ -v
        python3 -m pytest ./Tests/Marketplace/Tests/ -v
        python3 -m pytest ./Tests/scripts/utils/tests -v
        python3 -m pytest ./Tests/tests -v
        python3 -m pytest ./Tests/private_build/tests -v
        python3 -m pytest Utils -v

        if [ -n "${DEMISTO_SDK_NIGHTLY}" ] ; then
          ./Tests/scripts/sdk_pylint_check.sh
        fi

  create_id_set: &create_id_set
    run:
      name: Create ID Set
      when: always
      command: |
        demisto-sdk create-id-set -o ./Tests/id_set.json --fail-duplicates
        cp ./Tests/id_set.json $CIRCLE_ARTIFACTS

  merge_public_and_private_id_sets: &merge_public_and_private_id_sets
    run:
      name: Merge public and private ID sets
      when: always
      command: |
        if [[ $CIRCLE_BRANCH =~ pull/[0-9]+ ]]; then
            echo "Skipping, Should not run on contributor's branch."
            exit 0
        fi

        # Download private ID set
        gsutil cp gs://marketplace-dist/content/private_id_set.json $CIRCLE_ARTIFACTS/unified_id_set.json
        echo "successfully downloaded private ID set"

        # Merge public and private ID sets
        demisto-sdk merge-id-sets -i1 ./Tests/id_set.json -i2 $CIRCLE_ARTIFACTS/unified_id_set.json -o $CIRCLE_ARTIFACTS/unified_id_set.json
        echo "successfully merged public and private ID sets"

<<<<<<< HEAD
  build_content_descriptor: &build_content_descriptor
    run:
      name: Build Content Descriptor
      when: always
      command: |
        if [ -n "${GITHUB_TOKEN}" ] ;
          then
            # new release notes summary generator in packs format
            python3 Utils/release_notes_generator.py $CONTENT_VERSION $GIT_SHA1 $CIRCLE_BUILD_NUM --output $CIRCLE_ARTIFACTS/packs-release-notes.md --github-token $GITHUB_TOKEN
          else
            # new release notes summary generator in packs format
            python3 Utils/release_notes_generator.py $CONTENT_VERSION $GIT_SHA1 $CIRCLE_BUILD_NUM --output $CIRCLE_ARTIFACTS/packs-release-notes.md
        fi
        cp content-descriptor.json $ARTIFACTS_FOLDER

  common_server_documentation: &common_server_documentation
    run:
      name: Common Server Documentation
      when: always
      command: |
        ./Documentation/commonServerDocs.sh

  collect_test_list_and_content_packs: &collect_test_list_and_content_packs
    run:
      name: Collect Test List And Content Packs
      when: always
      command: |
        if [ -n "${INSTANCE_TESTS}" ];
          then
            echo "Skipping - not running in INSTANCE_TESTS build"
            exit 0
        fi

        [ -n "${NIGHTLY}" ] && IS_NIGHTLY=true || IS_NIGHTLY=false
        python3 ./Tests/scripts/collect_tests_and_content_packs.py -n $IS_NIGHTLY

  calculate_packs_dependencies: &calculate_packs_dependencies
    run:
      name: Calculate Packs Dependencies
      when: always
      command: |
        demisto-sdk find-dependencies -idp ./Tests/id_set.json -o $CIRCLE_ARTIFACTS/packs_dependencies.json --all-packs-dependencies

  copy_tests_to_circle_artifact: &copy_tests_to_circle_artifact
    run:
      name: Copy Tests To Artifact Folder
      when: always
      command: |
        cp "./Tests/conf.json" "$CIRCLE_ARTIFACTS/conf.json"

=======
>>>>>>> 6d2b79f4
  get_contribution_pack: &get_contribution_pack
    when:
      condition: << pipeline.parameters.contrib_branch >>
      steps:
        - run:
            name: Get Contributor pack
            when: always
            command: |
                REPO=$(echo $CONTRIB_BRANCH | cut -d ":" -f 1)
                BRANCH=$(echo $CONTRIB_BRANCH | cut -d ":" -f 2)
                python3 ./Utils/update_contribution_pack_in_base_branch.py -p $PULL_REQUEST_NUMBER -b $BRANCH -c $REPO

  comment_on_contrib_pr: &comment_on_contrib_pr
    when:
      condition: << pipeline.parameters.contrib_branch >>
      steps:
        - run:
            name: Comment on the contribution Pull Request
            when: always
            command: |
              SERVER_URL=$(jq -r 'select(.[].Role == "Server Master") | .[].InstanceDNS' $ENV_RESULTS_PATH)
              python3 ./Utils/comment_on_pr.py -p $PULL_REQUEST_NUMBER -c "Instance is ready. Server link: https://$SERVER_URL, Build link: $CIRCLE_BUILD_URL"

  nightly_jobs: &nightly_jobs
    - Setup Environment:
        context: nightly_env
    - Run Unit Testing And Lint:
        context: nightly_env
        requires:
          - Setup Environment
    - Run Validations:
        requires:
          - Setup Environment


jobs:
  Setup Environment:
    <<: *container_config
    resource_class: medium
    <<: *environment
    steps:
      - checkout
      - *restore_cache
      - *prepare_environment
      - save_cache:
          paths:
            - venv
            - node_modules
          key: virtualenv-venv-{{ checksum "dev-requirements-py2.txt" }}-{{ checksum "dev-requirements-py3.txt" }}-{{ checksum ".circleci/build-requirements.txt" }}-{{ checksum "package-lock.json" }}
      - *get_contribution_pack
      - *add_ssh_keys
      - *persist_to_workspace

  Run Unit Testing And Lint:
    <<: *container_config
    resource_class: medium
    <<: *environment
    steps:
      - *attach_workspace
      - *remote_docker
      - *restore_cache
      - *add_ssh_keys
      - *prepare_environment
      - *infrastructure_testing
      - *run_unit_testing_and_lint
      - *generate_coverage_reports
      - store_test_results:
          path: ./unit-tests
      - run:
          name: Slack Notifier
          shell: /bin/bash
          command: |
            if [ -n "${BUCKET_UPLOAD}" ]; then
              ./Tests/scripts/slack_notifier.sh 'bucket_upload_flow' '' "$SLACK_CHANNEL"
            else
              ./Tests/scripts/slack_notifier.sh 'unittests' $ENV_RESULTS_PATH
            fi
          when: always
      - *store_artifacts

  Run Validations:
    <<: *container_config
    resource_class: medium
    <<: *environment
    steps:
      - *attach_workspace
      - *restore_cache
      - *add_ssh_keys
      - *prepare_environment
      - *secrets
      - *create_id_set
      - *merge_public_and_private_id_sets
      - *validate_files_and_yaml
      - run:
          name: Spell Checks
          command: |
            python3 ./Tests/scripts/circleci_spell_checker.py $CIRCLE_BRANCH
      - run:
          name: Check if CircleCI's config file and requirements.txt files are up to date
          when: always
          command: |
            if [[ $CIRCLE_BRANCH =~ pull/[0-9]+ ]]; then
              echo "Skipping, Should not run on contributor's branch."
              exit 0
            fi
            ./Tests/scripts/is_file_up_to_date.sh .circleci/config.yml
            ./Tests/scripts/is_file_up_to_date.sh .dev-requirements-py2.txt
            ./Tests/scripts/is_file_up_to_date.sh .dev-requirements-py3.txt
      - run:
          name: Verify Base Branch for Contribution
          when: always
          command: |
            if [[ $CIRCLE_BRANCH =~ pull/[0-9]+ ]] ;
              then
                python3 ./Tests/scripts/verify_base_branch_for_contribution.py $CIRCLE_BRANCH
            fi
      - run:
          name: Validate landingPageSections.json
          when: always
          command: |
            # Download index.zip
            INDEX_PATH=$(mktemp)
            gsutil cp gs://marketplace-dist/content/packs/index.zip $INDEX_PATH
            echo "successfully downloaded index.zip into $INDEX_PATH"

            UNZIP_PATH=$(mktemp -d)
            unzip $INDEX_PATH -d $UNZIP_PATH

            python3 Tests/Marketplace/validate_landing_page_sections.py -i $UNZIP_PATH
      - run:
          name: Slack Notifier
          shell: /bin/bash
          command: |
            if [ -n "${BUCKET_UPLOAD}" ]; then
              ./Tests/scripts/slack_notifier.sh 'bucket_upload_flow' '' "$SLACK_CHANNEL"
            fi
          when: always
      - *store_artifacts



workflows:
  version: 2
  commit:
    when:
      not:
        or:
          - << pipeline.parameters.nightly >>
    jobs:
      - Setup Environment
      - Run Unit Testing And Lint:
          requires:
            - Setup Environment
      - Run Validations:
          requires:
            - Setup Environment

  nightly:
    triggers:
      - schedule:
          # should trigger every day at 12 AM UTC (3 AM Israel Time)
          cron: "0 0 * * *"
          filters:
            branches:
              only:
                - master
    jobs:
      *nightly_jobs

  nightly_trigger:
    # will initiate when using the trigger script.
    when: << pipeline.parameters.nightly >>
    jobs:
      *nightly_jobs
<|MERGE_RESOLUTION|>--- conflicted
+++ resolved
@@ -272,59 +272,6 @@
         demisto-sdk merge-id-sets -i1 ./Tests/id_set.json -i2 $CIRCLE_ARTIFACTS/unified_id_set.json -o $CIRCLE_ARTIFACTS/unified_id_set.json
         echo "successfully merged public and private ID sets"
 
-<<<<<<< HEAD
-  build_content_descriptor: &build_content_descriptor
-    run:
-      name: Build Content Descriptor
-      when: always
-      command: |
-        if [ -n "${GITHUB_TOKEN}" ] ;
-          then
-            # new release notes summary generator in packs format
-            python3 Utils/release_notes_generator.py $CONTENT_VERSION $GIT_SHA1 $CIRCLE_BUILD_NUM --output $CIRCLE_ARTIFACTS/packs-release-notes.md --github-token $GITHUB_TOKEN
-          else
-            # new release notes summary generator in packs format
-            python3 Utils/release_notes_generator.py $CONTENT_VERSION $GIT_SHA1 $CIRCLE_BUILD_NUM --output $CIRCLE_ARTIFACTS/packs-release-notes.md
-        fi
-        cp content-descriptor.json $ARTIFACTS_FOLDER
-
-  common_server_documentation: &common_server_documentation
-    run:
-      name: Common Server Documentation
-      when: always
-      command: |
-        ./Documentation/commonServerDocs.sh
-
-  collect_test_list_and_content_packs: &collect_test_list_and_content_packs
-    run:
-      name: Collect Test List And Content Packs
-      when: always
-      command: |
-        if [ -n "${INSTANCE_TESTS}" ];
-          then
-            echo "Skipping - not running in INSTANCE_TESTS build"
-            exit 0
-        fi
-
-        [ -n "${NIGHTLY}" ] && IS_NIGHTLY=true || IS_NIGHTLY=false
-        python3 ./Tests/scripts/collect_tests_and_content_packs.py -n $IS_NIGHTLY
-
-  calculate_packs_dependencies: &calculate_packs_dependencies
-    run:
-      name: Calculate Packs Dependencies
-      when: always
-      command: |
-        demisto-sdk find-dependencies -idp ./Tests/id_set.json -o $CIRCLE_ARTIFACTS/packs_dependencies.json --all-packs-dependencies
-
-  copy_tests_to_circle_artifact: &copy_tests_to_circle_artifact
-    run:
-      name: Copy Tests To Artifact Folder
-      when: always
-      command: |
-        cp "./Tests/conf.json" "$CIRCLE_ARTIFACTS/conf.json"
-
-=======
->>>>>>> 6d2b79f4
   get_contribution_pack: &get_contribution_pack
     when:
       condition: << pipeline.parameters.contrib_branch >>
