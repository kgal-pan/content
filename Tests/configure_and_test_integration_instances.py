from __future__ import print_function

import argparse
import ast
import json
import os
import subprocess
import sys
import uuid
import zipfile
from datetime import datetime
from distutils.version import LooseVersion
from enum import IntEnum
from pprint import pformat
from threading import Thread
from time import sleep
from typing import List, Tuple, Union

from urllib.parse import quote_plus
import demisto_client

from demisto_sdk.commands.common.constants import FileType
from demisto_sdk.commands.common.tools import run_threads_list, run_command, get_yaml, \
    str2bool, format_version, find_type
from demisto_sdk.commands.test_content.constants import SSH_USER
from demisto_sdk.commands.test_content.mock_server import MITMProxy, run_with_mock, RESULT
from demisto_sdk.commands.test_content.tools import update_server_configuration, is_redhat_instance
from demisto_sdk.commands.test_content.TestContentClasses import BuildContext
from demisto_sdk.commands.validate.validate_manager import ValidateManager
from ruamel import yaml

from Tests.Marketplace.search_and_install_packs import search_and_install_packs_and_their_dependencies, \
    upload_zipped_packs, install_all_content_packs_for_nightly
from Tests.scripts.utils.log_util import install_logging
from Tests.scripts.utils import logging_wrapper as logging
from Tests.test_content import get_server_numeric_version
from Tests.test_integration import __get_integration_config, __test_integration_instance, disable_all_integrations
from Tests.tools import run_with_proxy_configured
from Tests.update_content_data import update_content

MARKET_PLACE_MACHINES = ('master',)
SKIPPED_PACKS = ['NonSupported', 'ApiModules']
NO_PROXY = ','.join([
    'oproxy.demisto.ninja',
    'oproxy-dev.demisto.ninja',
])
NO_PROXY_CONFIG = {'python.pass.extra.keys': f'--env##no_proxy={NO_PROXY}'}  # noqa: E501
DOCKER_HARDENING_CONFIGURATION = {
    'docker.cpu.limit': '1.0',
    'docker.run.internal.asuser': 'true',
    'limit.docker.cpu': 'true',
    'python.pass.extra.keys': f'--memory=1g##--memory-swap=-1##--pids-limit=256##--ulimit=nofile=1024:8192##--env##no_proxy={NO_PROXY}',    # noqa: E501
    'powershell.pass.extra.keys': f'--env##no_proxy={NO_PROXY}',
}
DOCKER_HARDENING_CONFIGURATION_FOR_PODMAN = {
    'docker.run.internal.asuser': 'true'
}
MARKET_PLACE_CONFIGURATION = {
    'content.pack.verify': 'false',
    'marketplace.initial.sync.delay': '0',
    'content.pack.ignore.missing.warnings.contentpack': 'true'
}
AVOID_DOCKER_IMAGE_VALIDATION = {
    'content.validate.docker.images': 'false'
}
ID_SET_PATH = './artifacts/id_set.json'


class Running(IntEnum):
    CI_RUN = 0
    WITH_OTHER_SERVER = 1
    WITH_LOCAL_SERVER = 2


class Server:

    def __init__(self, internal_ip, port, user_name, password):
        self.__ssh_client = None
        self.__client = None
        self.internal_ip = internal_ip
        self.ssh_tunnel_port = port
        self.user_name = user_name
        self.password = password

    def __str__(self):
        return self.internal_ip

    @property
    def client(self):
        if self.__client is None:
            self.__client = self.reconnect_client()

        return self.__client

    def reconnect_client(self):
        self.__client = demisto_client.configure(f'https://localhost:{self.ssh_tunnel_port}',
                                                 verify_ssl=False,
                                                 username=self.user_name,
                                                 password=self.password)
        return self.__client

    def add_server_configuration(self, config_dict, error_msg, restart=False):
        update_server_configuration(self.client, config_dict, error_msg)

        if restart:
            self.exec_command('sudo systemctl restart demisto')

    def exec_command(self, command):
        subprocess.check_output(f'ssh {SSH_USER}@{self.internal_ip} {command}'.split(),
                                stderr=subprocess.STDOUT)


def get_id_set(id_set_path) -> Union[dict, None]:
    """
    Used to collect the ID set so it can be passed to the Build class on init.

    :return: ID set as a dict if it exists.
    """
    if os.path.isfile(id_set_path):
        return get_json_file(id_set_path)
    return None


class Build:
    # START CHANGE ON LOCAL RUN #
    content_path = f'{os.getenv("HOME")}/project' if os.getenv('CIRCLECI') else os.getenv('CI_PROJECT_DIR')
    test_pack_target = f'{os.getenv("HOME")}/project/Tests' if os.getenv('CIRCLECI') else f'{os.getenv("CI_PROJECT_DIR")}/Tests'  # noqa
    key_file_path = 'Use in case of running with non local server'
    run_environment = Running.CI_RUN
    env_results_path = f'{os.getenv("ARTIFACTS_FOLDER")}/env_results.json'
    DEFAULT_SERVER_VERSION = '99.99.98'

    #  END CHANGE ON LOCAL RUN  #

    def __init__(self, options):
        self._proxy = None
        self.git_sha1 = options.git_sha1
        self.branch_name = options.branch
        self.ci_build_number = options.build_number
        self.is_nightly = options.is_nightly
        self.ami_env = options.ami_env
        self.server_to_port_mapping, self.server_numeric_version = self.get_servers(options.ami_env)
        self.secret_conf = get_json_file(options.secret)
        self.username = options.user if options.user else self.secret_conf.get('username')
        self.password = options.password if options.password else self.secret_conf.get('userPassword')
        self.servers = [Server(internal_ip,
                               port,
                               self.username,
                               self.password) for internal_ip, port in self.server_to_port_mapping.items()]
        self.is_private = options.is_private
        conf = get_json_file(options.conf)
        self.tests = conf['tests']
        self.skipped_integrations_conf = conf['skipped_integrations']
        self.unmockable_integrations = conf['unmockable_integrations']
        id_set_path = options.id_set_path if options.id_set_path else ID_SET_PATH
        self.id_set = get_id_set(id_set_path)
        self.test_pack_path = options.test_pack_path if options.test_pack_path else None
        self.tests_to_run = self.fetch_tests_list(options.tests_to_run)
        self.content_root = options.content_root
        self.pack_ids_to_install = self.fetch_pack_ids_to_install(options.pack_ids_to_install)
        self.service_account = options.service_account

    @property
    def proxy(self) -> MITMProxy:
        """
        A property method that should create and return a single proxy instance through out the build
        Returns:
            The single proxy instance that should be used in this build.
        """
        if not self._proxy:
            self._proxy = MITMProxy(self.servers[0].internal_ip,
                                    logging_module=logging,
                                    build_number=self.ci_build_number,
                                    branch_name=self.branch_name)
        return self._proxy

    @staticmethod
    def fetch_tests_list(tests_to_run_path: str):
        """
        Fetches the test list from the filter.

        :param tests_to_run_path: Path to location of test filter.
        :return: List of tests if there are any, otherwise empty list.
        """
        tests_to_run = []
        with open(tests_to_run_path, "r") as filter_file:
            tests_from_file = filter_file.readlines()
            for test_from_file in tests_from_file:
                test_clean = test_from_file.rstrip()
                tests_to_run.append(test_clean)
        return tests_to_run

    @staticmethod
    def fetch_pack_ids_to_install(packs_to_install_path: str):
        """
        Fetches the test list from the filter.

        :param packs_to_install_path: Path to location of pack IDs to install file.
        :return: List of Pack IDs if there are any, otherwise empty list.
        """
        tests_to_run = []
        with open(packs_to_install_path, "r") as filter_file:
            tests_from_file = filter_file.readlines()
            for test_from_file in tests_from_file:
                test_clean = test_from_file.rstrip()
                tests_to_run.append(test_clean)
        return tests_to_run

    @staticmethod
    def get_servers(ami_env):
        env_conf = get_env_conf()
        server_to_port_mapping = map_server_to_port(env_conf, ami_env)
        if Build.run_environment == Running.CI_RUN:
            server_numeric_version = get_server_numeric_version(ami_env)
        else:
            server_numeric_version = Build.DEFAULT_SERVER_VERSION
        return server_to_port_mapping, server_numeric_version


def options_handler():
    parser = argparse.ArgumentParser(description='Utility for instantiating and testing integration instances')
    parser.add_argument('-u', '--user', help='The username for the login', required=True)
    parser.add_argument('-p', '--password', help='The password for the login', required=True)
    parser.add_argument('--ami_env', help='The AMI environment for the current run. Options are '
                                          '"Server Master", "Server 6.0". '
                                          'The server url is determined by the AMI environment.')
    parser.add_argument('-g', '--git_sha1', help='commit sha1 to compare changes with')
    parser.add_argument('-c', '--conf', help='Path to conf file', required=True)
    parser.add_argument('-s', '--secret', help='Path to secret conf file')
    parser.add_argument('-n', '--is-nightly', type=str2bool, help='Is nightly build')
    parser.add_argument('-pr', '--is_private', type=str2bool, help='Is private build')
    parser.add_argument('--branch', help='GitHub branch name', required=True)
    parser.add_argument('--build-number', help='CI job number where the instances were created', required=True)
    parser.add_argument('--test_pack_path', help='Path to where the test pack will be saved.',
                        default='/home/runner/work/content-private/content-private/content/artifacts/packs')
    parser.add_argument('--content_root', help='Path to the content root.',
                        default='/home/runner/work/content-private/content-private/content')
    parser.add_argument('--id_set_path', help='Path to the ID set.')
    parser.add_argument('-l', '--tests_to_run', help='Path to the Test Filter.',
                        default='./artifacts/filter_file.txt')
    parser.add_argument('-pl', '--pack_ids_to_install', help='Path to the packs to install file.',
                        default='./artifacts/content_packs_to_install.txt')
    # disable-secrets-detection-start
    parser.add_argument('-sa', '--service_account',
                        help=("Path to gcloud service account, is for circleCI usage. "
                              "For local development use your personal account and "
                              "authenticate using Google Cloud SDK by running: "
                              "`gcloud auth application-default login` and leave this parameter blank. "
                              "For more information go to: "
                              "https://googleapis.dev/python/google-api-core/latest/auth.html"),
                        required=False)
    # disable-secrets-detection-end
    options = parser.parse_args()

    return options


def check_test_version_compatible_with_server(test, server_version):
    """
    Checks if a given test is compatible wis the given server version.
    Arguments:
        test: (dict)
            Test playbook object from content conf.json. May contain the following fields: "playbookID",
            "integrations", "instance_names", "timeout", "nightly", "fromversion", "toversion.
        server_version: (int)
            The server numerical version.
    Returns:
        (bool) True if test is compatible with server version or False otherwise.
    """
    test_from_version = format_version(test.get('fromversion', '0.0.0'))
    test_to_version = format_version(test.get('toversion', '99.99.99'))
    server_version = format_version(server_version)

    if not LooseVersion(test_from_version) <= LooseVersion(server_version) <= LooseVersion(test_to_version):
        playbook_id = test.get('playbookID')
        logging.debug(
            f'Test Playbook: {playbook_id} was ignored in the content installation test due to version mismatch '
            f'(test versions: {test_from_version}-{test_to_version}, server version: {server_version})')
        return False
    return True


def filter_tests_with_incompatible_version(tests, server_version):
    """
    Filter all tests with incompatible version to the given server.
    Arguments:
        tests: (list)
            List of test objects.
        server_version: (int)
            The server numerical version.
    Returns:
        (lst): List of filtered tests (compatible version)
    """

    filtered_tests = [test for test in tests if
                      check_test_version_compatible_with_server(test, server_version)]
    return filtered_tests


def configure_integration_instance(integration, client, placeholders_map):
    """
    Configure an instance for an integration

    Arguments:
        integration: (dict)
            Integration object whose params key-values are set
        client: (demisto_client)
            The client to connect to
        placeholders_map: (dict)
             Dict that holds the real values to be replaced for each placeholder.

    Returns:
        (dict): Configured integration instance
    """
    integration_name = integration.get('name')
    logging.info(f'Configuring instance for integration "{integration_name}"')
    integration_instance_name = integration.get('instance_name', '')
    integration_params = change_placeholders_to_values(placeholders_map, integration.get('params'))
    is_byoi = integration.get('byoi', True)
    validate_test = integration.get('validate_test', True)

    integration_configuration = __get_integration_config(client, integration_name)
    if not integration_configuration:
        return None

    # In the integration configuration in content-test-conf conf.json, the test_validate flag was set to false
    if not validate_test:
        logging.debug(f'Skipping configuration for integration: {integration_name} (it has test_validate set to false)')
        return None
    module_instance = set_integration_instance_parameters(integration_configuration, integration_params,
                                                          integration_instance_name, is_byoi, client)
    return module_instance


def filepath_to_integration_name(integration_file_path):
    """Load an integration file and return the integration name.

    Args:
        integration_file_path (str): The path to an integration yml file.

    Returns:
        (str): The name of the integration.
    """
    integration_yaml = get_yaml(integration_file_path)
    integration_name = integration_yaml.get('name')
    return integration_name


def get_integration_names_from_files(integration_files_list):
    integration_names_list = [filepath_to_integration_name(path) for path in integration_files_list]
    return [name for name in integration_names_list if name]  # remove empty values


def get_new_and_modified_integration_files(branch_name):
    """Return 2 lists - list of new integrations and list of modified integrations since the first commit of the branch.

    Args:
        branch_name: The branch name against which we will run the 'git diff' command.

    Returns:
        (tuple): Returns a tuple of two lists, the file paths of the new integrations and modified integrations.
    """
    # get changed yaml files (filter only added and modified files)
    file_validator = ValidateManager(skip_dependencies=True)
    file_validator.branch_name = branch_name
    modified_files, added_files, _, _ = file_validator.get_changed_files_from_git()

    new_integration_files = [
        file_path for file_path in added_files if
        find_type(file_path) in [FileType.INTEGRATION, FileType.BETA_INTEGRATION]
    ]

    modified_integration_files = [
        file_path for file_path in modified_files if
        isinstance(file_path, str) and find_type(file_path) in [FileType.INTEGRATION, FileType.BETA_INTEGRATION]
    ]
    return new_integration_files, modified_integration_files


def is_content_update_in_progress(client):
    """Make request to check if content is updating.

    Args:
        client (demisto_client): The configured client to use.

    Returns:
        (str): Returns the request response data which is 'true' if updating and 'false' if not.
    """
    host = client.api_client.configuration.host
    logging.debug(f'Making "Get" request to server - "{host}" to check if content is installing.')

    # make request to check if content is updating
    response_data, status_code, _ = demisto_client.generic_request_func(self=client, path='/content/updating',
                                                                        method='GET', accept='application/json')

    if status_code >= 300 or status_code < 200:
        result_object = ast.literal_eval(response_data)
        message = result_object.get('message', '')
        logging.error(f"Failed to check if content is installing - with status code {status_code}\n{message}")
        return 'request unsuccessful'

    return response_data


def get_content_version_details(client, ami_name):
    """Make request for details about the content installed on the demisto instance.

    Args:
        client (demisto_client): The configured client to use.
        ami_name (string): the role name of the machine

    Returns:
        (tuple): The release version and asset ID of the content installed on the demisto instance.
    """
    host = client.api_client.configuration.host
    logging.info(f'Making "POST" request to server - "{host}" to check installed content.')

    # make request to installed content details
    uri = '/content/installedlegacy' if ami_name in MARKET_PLACE_MACHINES else '/content/installed'
    response_data, status_code, _ = demisto_client.generic_request_func(self=client, path=uri,
                                                                        method='POST')

    try:
        result_object = ast.literal_eval(response_data)
        logging.debug(f'Response was {response_data}')
    except ValueError:
        logging.exception('failed to parse response from demisto.')
        return '', 0

    if status_code >= 300 or status_code < 200:
        message = result_object.get('message', '')
        logging.error(f'Failed to check if installed content details - with status code {status_code}\n{message}')
    return result_object.get('release', ''), result_object.get('assetId', 0)


def change_placeholders_to_values(placeholders_map, config_item):
    """Replaces placeholders in the object to their real values

    Args:
        placeholders_map: (dict)
             Dict that holds the real values to be replaced for each placeholder.
        config_item: (json object)
            Integration configuration object.

    Returns:
        dict. json object with the real configuration.
    """
    item_as_string = json.dumps(config_item)
    for key, value in placeholders_map.items():
        item_as_string = item_as_string.replace(key, str(value))
    return json.loads(item_as_string)


def set_integration_params(build,
                           integrations,
                           secret_params,
                           instance_names,
                           placeholders_map,
                           logging_module=logging):
    """
    For each integration object, fill in the parameter values needed to configure an instance from
    the secret_params taken from our secret configuration file. Because there may be a number of
    configurations for a single integration (if there are values provided in our secret conf for
    multiple different instances of the same integration) then selects the parameter values for the
    configuration of the instance whose instance is in 'instance_names' (will take the last one listed
    in 'secret_params'). Note that this function does not explicitly return the modified 'integrations'
    object but rather it modifies the 'integrations' object since it is passed by reference and not by
    value, so the 'integrations' object that was passed to this function will have been changed once
    this function has completed execution and gone out of scope.

    Arguments:
        build: Build object
        integrations: (list of dicts)
            List of integration objects whose 'params' attribute will be populated in this function.
        secret_params: (list of dicts)
            List of secret configuration values for all of our integrations (as well as specific
            instances of said integrations).
        instance_names: (list)
            The names of particular instances of an integration to use the secret_params of as the
            configuration values.
        placeholders_map: (dict)
             Dict that holds the real values to be replaced for each placeholder.
        logging_module (Union[ParallelLoggingManager,logging]): The logging module to use

    Returns:
        (bool): True if integrations params were filled with secret configuration values, otherwise false
    """
    for integration in integrations:
        integration_params = [change_placeholders_to_values(placeholders_map, item) for item
                              in secret_params if item['name'] == integration['name']]
        if integration_params:
            matched_integration_params = integration_params[0]
            # if there are more than one integration params, it means that there are configuration
            # values in our secret conf for multiple instances of the given integration and now we
            # need to match the configuration values to the proper instance as specified in the
            # 'instance_names' list argument
            if len(integration_params) != 1:
                found_matching_instance = False
                for item in integration_params:
                    if item.get('instance_name', 'Not Found') in instance_names:
                        matched_integration_params = item
                        found_matching_instance = True

                if not found_matching_instance:
                    optional_instance_names = [optional_integration.get('instance_name', 'None')
                                               for optional_integration in integration_params]
                    failed_match_instance_msg = 'There are {} instances of {}, please select one of them by using' \
                                                ' the instance_name argument in conf.json. The options are:\n{}'
                    logging_module.error(failed_match_instance_msg.format(len(integration_params),
                                                                          integration['name'],
                                                                          '\n'.join(optional_instance_names)))
                    return False

            integration['params'] = matched_integration_params.get('params', {})
            integration['byoi'] = matched_integration_params.get('byoi', True)
            integration['instance_name'] = matched_integration_params.get('instance_name', integration['name'])
            integration['validate_test'] = matched_integration_params.get('validate_test', True)
            if integration['name'] not in build.unmockable_integrations:
                integration['params'].update({'proxy': True})
                logging.debug(
                    f'Configuring integration "{integration["name"]}" with proxy=True')
            else:
                integration['params'].update({'proxy': False})
                logging.debug(
                    f'Configuring integration "{integration["name"]}" with proxy=False')

    return True


def set_module_params(param_conf, integration_params):
    """Configure a parameter object for use in a module instance.

    Each integration parameter is actually an object with many fields that together describe it. E.g. a given
    parameter will have all of the following fields - "name", "display", "value", "hasvalue", "defaultValue",
    etc. This function fills the "value" field for a parameter configuration object and returns it for use in
    a module instance.

    Args:
        param_conf (dict): The parameter configuration object.
        integration_params (dict): The values to use for an integration's parameters to configure an instance.

    Returns:
        (dict): The configured parameter object
    """
    if param_conf['display'] in integration_params or param_conf['name'] in integration_params:
        # param defined in conf
        key = param_conf['display'] if param_conf['display'] in integration_params else param_conf['name']
        if key == 'credentials':
            credentials = integration_params[key]
            param_value = {
                'credential': '',
                'identifier': credentials['identifier'],
                'password': credentials['password'],
                'passwordChanged': False
            }
        else:
            param_value = integration_params[key]

        param_conf['value'] = param_value
        param_conf['hasvalue'] = True
    elif param_conf['defaultValue']:
        # if the parameter doesn't have a value provided in the integration's configuration values
        # but does have a default value then assign it to the parameter for the module instance
        param_conf['value'] = param_conf['defaultValue']
    return param_conf


def __set_server_keys(client, integration_params, integration_name):
    """Adds server configuration keys using the demisto_client.

    Args:
        client (demisto_client): The configured client to use.
        integration_params (dict): The values to use for an integration's parameters to configure an instance.
        integration_name (str): The name of the integration which the server configurations keys are related to.

    """
    if 'server_keys' not in integration_params:
        return

    logging.info(f'Setting server keys for integration: {integration_name}')

    data: dict = {
        'data': {},
        'version': -1
    }

    for key, value in integration_params.get('server_keys').items():
        data['data'][key] = value

    update_server_configuration(
        client=client,
        server_configuration=data,
        error_msg='Failed to set server keys'
    )


def set_integration_instance_parameters(integration_configuration,
                                        integration_params,
                                        integration_instance_name,
                                        is_byoi,
                                        client):
    """Set integration module values for integration instance creation

    The integration_configuration and integration_params should match, in that
    they are for the same integration

    Arguments:
        integration_configuration: (dict)
            dictionary of the integration configuration parameters/keys that need
            filling to instantiate an instance of a given integration
        integration_params: (dict)
            values for a given integration taken from the configuration file in
            which the secret values are stored to configure instances of various
            integrations
        integration_instance_name: (str)
            The name of the integration instance being configured if there is one
            provided in the conf.json
        is_byoi: (bool)
            If the integration is byoi or not
        client: (demisto_client)
            The client to connect to

    Returns:
        (dict): The configured module instance to send to the Demisto server for
        instantiation.
    """
    module_configuration = integration_configuration.get('configuration', {})
    if not module_configuration:
        module_configuration = []

    if 'integrationInstanceName' in integration_params:
        instance_name = integration_params['integrationInstanceName']
    else:
        instance_name = '{}_test_{}'.format(integration_instance_name.replace(' ', '_'), str(uuid.uuid4()))

    print(f"########################## {integration_configuration=}, params={integration_params.keys()} ###############")
    # TODO add incident_configuration to integration
<<<<<<< HEAD
=======
    incident_configuration = integration_params.pop('incident_configuration', {})
    module_configuration.append(
        {
                "hiddenUsername": False,
                "display": "Incident type",
                "hiddenPassword": False,
                "hidden": False,
                "name": "incidentType",
                "info": "",
                "defaultValue": "",
                "type": 13,
                "displayPassword": "",
                "options": None,
                "required": False,
                "value": "Access",
                "hasvalue": True
            })
>>>>>>> 7c0580d7

    # define module instance
    module_instance = {
        'brand': integration_configuration['name'],
        'category': integration_configuration['category'],
        'configuration': integration_configuration,
        'data': [],
        'enabled': "true",
        'engine': '',
        'id': '',
        'isIntegrationScript': is_byoi,
        'name': instance_name,
        'passwordProtected': False,
        'mappingId': '',
        'incomingMapperId': '',
        'version': 0
    }

    # set server keys
    __set_server_keys(client, integration_params, integration_configuration['name'])

    # set module params
    for param_conf in module_configuration:
        configured_param = set_module_params(param_conf, integration_params)
        module_instance['data'].append(configured_param)

    return module_instance


def group_integrations(integrations, skipped_integrations_conf, new_integrations_names, modified_integrations_names):
    """
    Filter integrations into their respective lists - new, modified or unchanged. if it's on the skip list, then
    skip if random tests were chosen then we may be configuring integrations that are neither new or modified.

    Args:
        integrations (list): The integrations to categorize.
        skipped_integrations_conf (dict): Integrations that are on the skip list.
        new_integrations_names (list): The names of new integrations.
        modified_integrations_names (list): The names of modified integrations.

    Returns:
        (tuple): Lists of integrations objects as well as an Integration-to-Status dictionary useful for logs.
    """
    new_integrations = []
    modified_integrations = []
    unchanged_integrations = []
    integration_to_status = {}
    for integration in integrations:
        integration_name = integration.get('name', '')
        if integration_name in skipped_integrations_conf.keys():
            continue

        if integration_name in new_integrations_names:
            new_integrations.append(integration)
        elif integration_name in modified_integrations_names:
            modified_integrations.append(integration)
            integration_to_status[integration_name] = 'Modified Integration'
        else:
            unchanged_integrations.append(integration)
            integration_to_status[integration_name] = 'Unchanged Integration'
    return new_integrations, modified_integrations, unchanged_integrations, integration_to_status


def get_integrations_for_test(test, skipped_integrations_conf):
    """Return a list of integration objects that are necessary for a test (excluding integrations on the skip list).

    Args:
        test (dict): Test dictionary from the conf.json file containing the playbookID, integrations and
            instance names.
        skipped_integrations_conf (dict): Skipped integrations dictionary with integration names as keys and
            the skip reason as values.

    Returns:
        (list): List of integration objects to configure.
    """
    integrations_conf = test.get('integrations', [])

    if not isinstance(integrations_conf, list):
        integrations_conf = [integrations_conf]

    integrations = [
        {'name': integration, 'params': {}} for
        integration in integrations_conf if integration not in skipped_integrations_conf
    ]
    return integrations


def update_content_on_demisto_instance(client, server, ami_name):
    """Try to update the content

    Args:
        client (demisto_client): The configured client to use.
        server (str): The server url to pass to Tests/update_content_data.py
    """
    content_zip_path = 'artifacts/all_content.zip'
    update_content(content_zip_path, server=server, client=client)

    # Check if content update has finished installing
    sleep_interval = 20
    updating_content = is_content_update_in_progress(client)
    while updating_content.lower() == 'true':
        sleep(sleep_interval)
        updating_content = is_content_update_in_progress(client)

    if updating_content.lower() == 'request unsuccessful':
        # since the request to check if content update installation finished didn't work, can't use that mechanism
        # to check and just try sleeping for 30 seconds instead to allow for content update installation to complete
        logging.debug('Request to install content was unsuccessful, sleeping for 30 seconds and retrying')
        sleep(30)
    else:
        # check that the content installation updated
        # verify the asset id matches the circleci build number / asset_id in the content-descriptor.json
        release, asset_id = get_content_version_details(client, ami_name)
        logging.info(f'Content Release Version: {release}')
        with open('./artifacts/content-descriptor.json', 'r') as cd_file:
            cd_json = json.loads(cd_file.read())
            cd_release = cd_json.get('release')
            cd_asset_id = cd_json.get('assetId')
        if release == cd_release and asset_id == cd_asset_id:
            logging.success(f'Content Update Successfully Installed on server {server}.')
        else:
            logging.error(
                f'Content Update to version: {release} was Unsuccessful:\nAttempted to install content with release '
                f'"{cd_release}" and assetId "{cd_asset_id}" but release "{release}" and assetId "{asset_id}" '
                f'were retrieved from the instance post installation.')
            if ami_name not in MARKET_PLACE_MACHINES:
                sys.exit(1)


def report_tests_status(preupdate_fails, postupdate_fails, preupdate_success, postupdate_success,
                        new_integrations_names, build=None):
    """Prints errors and/or warnings if there are any and returns whether whether testing was successful or not.

    Args:
        preupdate_fails (set): List of tuples of integrations that failed the "Test" button prior to content
            being updated on the demisto instance where each tuple is comprised of the integration name and the
            name of the instance that was configured for that integration which failed.
        postupdate_fails (set): List of tuples of integrations that failed the "Test" button after content was
            updated on the demisto instance where each tuple is comprised of the integration name and the name
            of the instance that was configured for that integration which failed.
        preupdate_success (set): List of tuples of integrations that succeeded the "Test" button prior to content
            being updated on the demisto instance where each tuple is comprised of the integration name and the
            name of the instance that was configured for that integration which failed.
        postupdate_success (set): List of tuples of integrations that succeeded the "Test" button after content was
            updated on the demisto instance where each tuple is comprised of the integration name and the name
            of the instance that was configured for that integration which failed.
        new_integrations_names (list): List of the names of integrations that are new since the last official
            content release and that will only be present on the demisto instance after the content update is
            performed.
        build: Build object

    Returns:
        (bool): False if there were integration instances that succeeded prior to the content update and then
            failed after content was updated, otherwise True.
    """
    testing_status = True

    # a "Test" can be either successful both before and after content update(succeeded_pre_and_post variable),
    # fail on one of them(mismatched_statuses variable), or on both(failed_pre_and_post variable)
    succeeded_pre_and_post = preupdate_success.intersection(postupdate_success)
    if succeeded_pre_and_post:
        succeeded_pre_and_post_string = "\n".join(
            [f'Integration: "{integration_of_instance}", Instance: "{instance_name}"' for
             instance_name, integration_of_instance in succeeded_pre_and_post])
        logging.success(
            'Integration instances that had ("Test" Button) succeeded both before and after the content update:\n'
            f'{succeeded_pre_and_post_string}')

    failed_pre_and_post = preupdate_fails.intersection(postupdate_fails)
    mismatched_statuses = postupdate_fails - preupdate_fails
    failed_only_after_update = []
    failed_but_is_new = []
    for instance_name, integration_of_instance in mismatched_statuses:
        if integration_of_instance in new_integrations_names:
            failed_but_is_new.append((instance_name, integration_of_instance))
        else:
            failed_only_after_update.append((instance_name, integration_of_instance))

    # warnings but won't fail the build step
    if failed_but_is_new:
        failed_but_is_new_string = "\n".join(
            [f'Integration: "{integration_of_instance}", Instance: "{instance_name}"'
             for instance_name, integration_of_instance in failed_but_is_new])
        logging.warning(f'New Integrations ("Test" Button) Failures:\n{failed_but_is_new_string}')
    if failed_pre_and_post:
        failed_pre_and_post_string = "\n".join(
            [f'Integration: "{integration_of_instance}", Instance: "{instance_name}"'
             for instance_name, integration_of_instance in failed_pre_and_post])
        logging.warning(f'Integration instances that had ("Test" Button) failures '
                        f'both before and after the content update:\n{pformat(failed_pre_and_post_string)}')

    # fail the step if there are instances that only failed after content was updated
    if failed_only_after_update:
        failed_only_after_update_string = "\n".join(
            [f'Integration: "{integration_of_instance}", Instance: "{instance_name}"' for
             instance_name, integration_of_instance in failed_only_after_update])
        testing_status = False
        logging.critical('Integration instances that had ("Test" Button) failures only after content was updated:\n'
                         f'{pformat(failed_only_after_update_string)}.\n'
                         f'This indicates that your updates introduced breaking changes to the integration.')
    else:
        # creating this file to indicates that this instance passed post update tests
        if build:
            with open("./Tests/is_post_update_passed_{}.txt".format(build.ami_env.replace(' ', '')), 'a'):
                pass

    return testing_status


def get_env_conf():
    if Build.run_environment == Running.CI_RUN:
        return get_json_file(Build.env_results_path)

    if Build.run_environment == Running.WITH_LOCAL_SERVER:
        # START CHANGE ON LOCAL RUN #
        return [{
            "InstanceDNS": "http://localhost:8080",
            "Role": "Server Master"  # e.g. 'Server Master'
        }]
    if Build.run_environment == Running.WITH_OTHER_SERVER:
        return [{
            "InstanceDNS": "DNS NANE",  # without http prefix
            "Role": "DEMISTO EVN"  # e.g. 'Server Master'
        }]

    #  END CHANGE ON LOCAL RUN  #
    return None


def map_server_to_port(env_results, instance_role):
    """
    Arguments:
        env_results: (dict)
            env_results.json in server
        instance_role: (str)
            The amazon machine image environment whose IP we should connect to.

    Returns:
        (lst): The server url list to connect to
    """

    ip_to_port_map = {env.get('InstanceDNS'): env.get('TunnelPort') for env in env_results if
                      instance_role in env.get('Role', '')}
    return ip_to_port_map


def get_json_file(path):
    with open(path, 'r') as json_file:
        return json.loads(json_file.read())


def configure_servers_and_restart(build):
    manual_restart = Build.run_environment == Running.WITH_LOCAL_SERVER
    for server in build.servers:
        configurations = dict()
        configure_types = []
        if is_redhat_instance(server.internal_ip):
            configurations.update(DOCKER_HARDENING_CONFIGURATION_FOR_PODMAN)
            configurations.update(NO_PROXY_CONFIG)
            configurations['python.pass.extra.keys'] += "##--network=slirp4netns:cidr=192.168.0.0/16"
        else:
            configurations.update(DOCKER_HARDENING_CONFIGURATION)
        configure_types.append('docker hardening')
        configure_types.append('marketplace')
        configurations.update(MARKET_PLACE_CONFIGURATION)

        error_msg = 'failed to set {} configurations'.format(' and '.join(configure_types))
        server.add_server_configuration(configurations, error_msg=error_msg, restart=not manual_restart)

    if manual_restart:
        input('restart your server and then press enter.')
    else:
        logging.info('Done restarting servers. Sleeping for 1 minute')
        sleep(60)


def get_tests(build: Build) -> List[dict]:
    """
    Selects the tests from that should be run in this execution and filters those that cannot run in this server version
    Args:
        build: Build object

    Returns:
        Test configurations from conf.json that should be run in this execution
    """
    server_numeric_version: str = build.server_numeric_version
    tests: dict = build.tests
    if Build.run_environment == Running.CI_RUN:
        filtered_tests = BuildContext._extract_filtered_tests()
        if build.is_nightly:
            # skip test button testing
            logging.debug('Not running instance tests in nightly flow')
            tests_for_iteration = []
        else:
            tests_for_iteration = [test for test in tests
                                   if not filtered_tests or test.get('playbookID', '') in filtered_tests]

        tests_for_iteration = filter_tests_with_incompatible_version(tests_for_iteration, server_numeric_version)
        return tests_for_iteration

    # START CHANGE ON LOCAL RUN #
    return [
        {
            "playbookID": "Docker Hardening Test",
            "fromversion": "5.0.0"
        },
        {
            "integrations": "SplunkPy",
            "playbookID": "SplunkPy-Test-V2",
            "memory_threshold": 500,
            "instance_names": "use_default_handler"
        }
    ]
    #  END CHANGE ON LOCAL RUN  #


def get_changed_integrations(build: Build) -> tuple:
    """
    Return 2 lists - list of new integrations and list of modified integrations since the commit of the git_sha1.

    Args:
        build: the build object
    Returns:
        list of new integrations and list of modified integrations
    """
    new_integrations_files, modified_integrations_files = get_new_and_modified_integration_files(
        build.branch_name) if not build.is_private else ([], [])
    new_integrations_names, modified_integrations_names = [], []

    if new_integrations_files:
        new_integrations_names = get_integration_names_from_files(new_integrations_files)
        logging.debug(f'New Integrations Since Last Release:\n{new_integrations_names}')

    if modified_integrations_files:
        modified_integrations_names = get_integration_names_from_files(modified_integrations_files)
        logging.debug(f'Updated Integrations Since Last Release:\n{modified_integrations_names}')
    return new_integrations_names, modified_integrations_names


def get_pack_ids_to_install():
    if Build.run_environment == Running.CI_RUN:
        with open('./artifacts/content_packs_to_install.txt', 'r') as packs_stream:
            pack_ids = packs_stream.readlines()
            return [pack_id.rstrip('\n') for pack_id in pack_ids]
    else:
        # START CHANGE ON LOCAL RUN #
        return [
            'SplunkPy'
        ]
        #  END CHANGE ON LOCAL RUN  #


def nightly_install_packs(build, install_method=None, pack_path=None, service_account=None):
    threads_list = []

    if not install_method:
        raise Exception('Install method was not provided.')

    # For each server url we install pack/ packs
    for server in build.servers:
        kwargs = {'client': server.client, 'host': server.internal_ip}
        if service_account:
            kwargs['service_account'] = service_account
        if pack_path:
            kwargs['pack_path'] = pack_path
        threads_list.append(Thread(target=install_method, kwargs=kwargs))
    run_threads_list(threads_list)


def install_nightly_pack(build):
    nightly_install_packs(build, install_method=install_all_content_packs_for_nightly,
                          service_account=build.service_account)
    create_nightly_test_pack()
    nightly_install_packs(build, install_method=upload_zipped_packs,
                          pack_path=f'{Build.test_pack_target}/test_pack.zip')

    logging.info('Sleeping for 45 seconds while installing nightly packs')
    sleep(45)


def install_packs(build, pack_ids=None):
    pack_ids = get_pack_ids_to_install() if pack_ids is None else pack_ids
    installed_content_packs_successfully = True
    for server in build.servers:
        try:
            _, flag = search_and_install_packs_and_their_dependencies(pack_ids, server.client)
            if not flag:
                raise Exception('Failed to search and install packs.')
        except Exception:
            logging.exception('Failed to search and install packs')
            installed_content_packs_successfully = False

    return installed_content_packs_successfully


def configure_server_instances(build: Build, tests_for_iteration, all_new_integrations, modified_integrations):
    modified_module_instances = []
    new_module_instances = []
    testing_client = build.servers[0].client
    for test in tests_for_iteration:
        integrations = get_integrations_for_test(test, build.skipped_integrations_conf)

        playbook_id = test.get('playbookID')

        new_integrations, modified_integrations, unchanged_integrations, integration_to_status = group_integrations(
            integrations, build.skipped_integrations_conf, all_new_integrations, modified_integrations
        )
        integration_to_status_string = '\n\t\t\t\t\t\t'.join(
            [f'"{key}" - {val}' for key, val in integration_to_status.items()])
        if integration_to_status_string:
            logging.info(f'All Integrations for test "{playbook_id}":\n\t\t\t\t\t\t{integration_to_status_string}')
        else:
            logging.info(f'No Integrations for test "{playbook_id}"')
        instance_names_conf = test.get('instance_names', [])
        if not isinstance(instance_names_conf, list):
            instance_names_conf = [instance_names_conf]

        integrations_to_configure = modified_integrations[:]
        integrations_to_configure.extend(unchanged_integrations)
        placeholders_map = {'%%SERVER_HOST%%': build.servers[0]}
        new_ints_params_set = set_integration_params(build,
                                                     new_integrations,
                                                     build.secret_conf['integrations'],
                                                     instance_names_conf,
                                                     placeholders_map)
        ints_to_configure_params_set = set_integration_params(build,
                                                              integrations_to_configure,
                                                              build.secret_conf['integrations'],
                                                              instance_names_conf, placeholders_map)
        if not new_ints_params_set:
            logging.error(f'failed setting parameters for integrations: {new_integrations}')
        if not ints_to_configure_params_set:
            logging.error(f'failed setting parameters for integrations: {integrations_to_configure}')
        if not (new_ints_params_set and ints_to_configure_params_set):
            continue

        modified_module_instances_for_test, new_module_instances_for_test = configure_modified_and_new_integrations(
            build,
            integrations_to_configure,
            new_integrations,
            testing_client)

        modified_module_instances.extend(modified_module_instances_for_test)
        new_module_instances.extend(new_module_instances_for_test)
    return modified_module_instances, new_module_instances


def configure_modified_and_new_integrations(build: Build,
                                            modified_integrations_to_configure: list,
                                            new_integrations_to_configure: list,
                                            demisto_client_: demisto_client) -> tuple:
    """
    Configures old and new integrations in the server configured in the demisto_client.
    Args:
        build: The build object
        modified_integrations_to_configure: Integrations to configure that are already exists
        new_integrations_to_configure: Integrations to configure that were created in this build
        demisto_client: A demisto client

    Returns:
        A tuple with two lists:
        1. List of configured instances of modified integrations
        2. List of configured instances of new integrations
    """
    modified_modules_instances = []
    new_modules_instances = []
    for integration in modified_integrations_to_configure:
        placeholders_map = {'%%SERVER_HOST%%': build.servers[0]}
        module_instance = configure_integration_instance(integration, demisto_client_, placeholders_map)
        if module_instance:
            modified_modules_instances.append(module_instance)
    for integration in new_integrations_to_configure:
        placeholders_map = {'%%SERVER_HOST%%': build.servers[0]}
        module_instance = configure_integration_instance(integration, demisto_client_, placeholders_map)
        if module_instance:
            new_modules_instances.append(module_instance)
    return modified_modules_instances, new_modules_instances


def instance_testing(build: Build,
                     all_module_instances: list,
                     pre_update: bool,
                     use_mock: bool = True,
                     first_call: bool = True) -> Tuple[set, set]:
    """
    Runs 'test-module' command for the instances detailed in `all_module_instances`
    Args:
        build: An object containing the current build info.
        all_module_instances: The integration instances that should be tested
        pre_update: Whether this instance testing is before or after the content update on the server.
        use_mock: Whether to use mock while testing mockable integrations. Should be used mainly with
        private content build which aren't using the mocks.
        first_call: indicates if its the first time the function is called from the same place

    Returns:
        A set of the successful tests containing the instance name and the integration name
        A set of the failed tests containing the instance name and the integration name
    """
    update_status = 'Pre' if pre_update else 'Post'
    failed_tests = set()
    successful_tests = set()
    # Test all module instances (of modified + unchanged integrations) pre-updating content
    if all_module_instances:
        # only print start message if there are instances to configure
        logging.info(f'Start of Instance Testing ("Test" button) ({update_status}-update)')
    else:
        logging.info(f'No integrations to configure for the chosen tests. ({update_status}-update)')
    failed_instances = []
    for instance in all_module_instances:
        integration_of_instance = instance.get('brand', '')
        instance_name = instance.get('name', '')
        # If there is a failure, __test_integration_instance will print it
        if integration_of_instance not in build.unmockable_integrations and use_mock:
            success = test_integration_with_mock(build, instance, pre_update)
        else:
            testing_client = build.servers[0].reconnect_client()
            success, _ = __test_integration_instance(testing_client, instance)
        if not success:
            failed_tests.add((instance_name, integration_of_instance))
            failed_instances.append(instance)
        else:
            successful_tests.add((instance_name, integration_of_instance))

    # in case some tests failed post update, wait a 15 secs, runs the tests again
    if failed_instances and not pre_update and first_call:
        logging.info("some post-update tests failed, sleeping for 15 seconds, then running the failed tests again")
        sleep(15)
        _, failed_tests = instance_testing(build, failed_instances, pre_update=False, first_call=False)

    return successful_tests, failed_tests


def test_integration_with_mock(build: Build, instance: dict, pre_update: bool):
    """
    Runs 'test-module' for given integration with mitmproxy
    In case the playback mode fails and this is a pre-update run - a record attempt will be executed.
    Args:
        build: An object containing the current build info.
        instance: A dict containing the instance details
        pre_update: Whether this instance testing is before or after the content update on the server.

    Returns:
        The result of running the 'test-module' command for the given integration.
        If a record was executed - will return the result of the 'test--module' with the record mode only.
    """
    testing_client = build.servers[0].reconnect_client()
    integration_of_instance = instance.get('brand', '')
    logging.debug(f'Integration "{integration_of_instance}" is mockable, running test-module with mitmproxy')
    has_mock_file = build.proxy.has_mock_file(integration_of_instance)
    success = False
    if has_mock_file:
        with run_with_mock(build.proxy, integration_of_instance) as result_holder:
            success, _ = __test_integration_instance(testing_client, instance)
            result_holder[RESULT] = success
            if not success:
                logging.warning(f'Running test-module for "{integration_of_instance}" has failed in playback mode')
    if not success and not pre_update:
        logging.debug(f'Recording a mock file for integration "{integration_of_instance}".')
        with run_with_mock(build.proxy, integration_of_instance, record=True) as result_holder:
            success, _ = __test_integration_instance(testing_client, instance)
            result_holder[RESULT] = success
            if not success:
                logging.debug(f'Record mode for integration "{integration_of_instance}" has failed.')
    return success


def update_content_till_v6(build: Build):
    threads_list = []
    # For each server url we install content
    for server in build.servers:
        t = Thread(target=update_content_on_demisto_instance,
                   kwargs={'client': server.client, 'server': server.internal_ip, 'ami_name': build.ami_env})
        threads_list.append(t)

    run_threads_list(threads_list)


def disable_instances(build: Build):
    for server in build.servers:
        disable_all_integrations(server.client)


def create_nightly_test_pack():
    test_pack_zip(Build.content_path, Build.test_pack_target)


def test_files(content_path):
    packs_root = f'{content_path}/Packs'
    packs = filter(lambda x: x.is_dir(), os.scandir(packs_root))
    for pack_dir in packs:
        if pack_dir in SKIPPED_PACKS:
            continue
        playbooks_root = f'{pack_dir.path}/TestPlaybooks'
        if os.path.isdir(playbooks_root):
            for playbook_path, playbook in get_test_playbooks_in_dir(playbooks_root):
                yield playbook_path, playbook
            if os.path.isdir(f'{playbooks_root}/NonCircleTests'):
                for playbook_path, playbook in get_test_playbooks_in_dir(f'{playbooks_root}/NonCircleTests'):
                    yield playbook_path, playbook


def get_test_playbooks_in_dir(path):
    playbooks = filter(lambda x: x.is_file(), os.scandir(path))
    for playbook in playbooks:
        yield playbook.path, playbook


def test_pack_metadata():
    now = datetime.now().isoformat().split('.')[0]
    now = f'{now}Z'
    metadata = {
        "name": "nightly test",
        "id": str(uuid.uuid4()),
        "description": "nightly test pack (all test playbooks and scripts).",
        "created": now,
        "updated": now,
        "legacy": True,
        "support": "Cortex XSOAR",
        "supportDetails": {},
        "author": "Cortex XSOAR",
        "authorImage": "",
        "certification": "certified",
        "price": 0,
        "serverMinVersion": "6.0.0",
        "serverLicense": "",
        "currentVersion": "1.0.0",
        "general": [],
        "tags": [],
        "categories": [
            "Forensics & Malware Analysis"
        ],
        "contentItems": {},
        "integrations": [],
        "useCases": [],
        "keywords": [],
        "dependencies": {}
    }
    return json.dumps(metadata, indent=4)


def test_pack_zip(content_path, target):
    with zipfile.ZipFile(f'{target}/test_pack.zip', 'w', zipfile.ZIP_DEFLATED) as zip_file:
        zip_file.writestr('test_pack/metadata.json', test_pack_metadata())
        for test_path, test in test_files(content_path):
            if not test_path.endswith('.yml'):
                continue
            test = test.name
            with open(test_path, 'r') as test_file:
                if not (test.startswith('playbook-') or test.startswith('script-')):
                    test_type = find_type(_dict=yaml.safe_load(test_file), file_type='yml').value
                    test_file.seek(0)
                    test_target = f'test_pack/TestPlaybooks/{test_type}-{test}'
                else:
                    test_target = f'test_pack/TestPlaybooks/{test}'
                zip_file.writestr(test_target, test_file.read())


def get_non_added_packs_ids(build: Build):
    """

    :param build: the build object
    :return: all non added packs i.e. unchanged packs (dependencies) and modified packs
    """
    compare_against = 'origin/master{}'.format('' if not build.branch_name == 'master' else '~1')
    added_files = run_command(f'git diff --name-only --diff-filter=A '
                              f'{compare_against}..refs/heads/{build.branch_name} -- Packs/*/pack_metadata.json')
    if os.getenv('CONTRIB_BRANCH'):
        added_contrib_files = run_command(
            'git status -uall --porcelain -- Packs/*/pack_metadata.json | grep "?? "').replace('?? ', '')
        added_files = added_files if not added_contrib_files else '\n'.join([added_files, added_contrib_files])

    added_files = filter(lambda x: x, added_files.split('\n'))
    added_pack_ids = map(lambda x: x.split('/')[1], added_files)
    return set(get_pack_ids_to_install()) - set(added_pack_ids)


def set_marketplace_url(servers, branch_name, ci_build_number):
    url_suffix = quote_plus(f'{branch_name}/{ci_build_number}')
    config_path = 'marketplace.bootstrap.bypass.url'
    config = {config_path: f'https://storage.googleapis.com/marketplace-ci-build/content/builds/{url_suffix}'}
    for server in servers:
        server.add_server_configuration(config, 'failed to configure marketplace custom url ', True)
    logging.success('Updated marketplace url and restarted servers')
    logging.info('sleeping for 60 seconds')
    sleep(60)


@run_with_proxy_configured
def test_integrations_post_update(build: Build, new_module_instances: list, modified_module_instances: list) -> tuple:
    """
    Runs 'test-module on all integrations for post-update check
    Args:
        build: A build object
        new_module_instances: A list containing new integrations instances to run test-module on
        modified_module_instances: A list containing old (existing) integrations instances to run test-module on

    Returns:
        * A list of integration names that have failed the 'test-module' execution post update
        * A list of integration names that have succeeded the 'test-module' execution post update
    """
    modified_module_instances.extend(new_module_instances)
    successful_tests_post, failed_tests_post = instance_testing(build, modified_module_instances, pre_update=False)
    return successful_tests_post, failed_tests_post


def update_content_on_servers(build: Build) -> bool:
    """
    Updates content on the build's server according to the server version
    Args:
        build: Build object

    Returns:
        A boolean that indicates whether the content installation was successful.
        If the server version is lower then 5.9.9 will return the 'installed_content_packs_successfully' parameter as is
        If the server version is higher or equal to 6.0 - will return True if the packs installation was successful
        both before that update and after the update.
    """
    installed_content_packs_successfully = True
    if LooseVersion(build.server_numeric_version) < LooseVersion('6.0.0'):
        update_content_till_v6(build)
    elif not build.is_nightly:
        set_marketplace_url(build.servers, build.branch_name, build.ci_build_number)
        installed_content_packs_successfully = install_packs(build)
    return installed_content_packs_successfully


@run_with_proxy_configured
def configure_and_test_integrations_pre_update(build: Build, new_integrations, modified_integrations) -> tuple:
    """
    Configures integration instances that exist in the current version and for each integration runs 'test-module'.
    Args:
        build: Build object
        new_integrations: A list containing new integrations names
        modified_integrations: A list containing modified integrations names

    Returns:
        A tuple consists of:
        * A list of modified module instances configured
        * A list of new module instances configured
        * A list of integrations that have failed the 'test-module' command execution
        * A list of integrations that have succeeded the 'test-module' command execution
        * A list of new integrations names
    """
    tests_for_iteration = get_tests(build)
    modified_module_instances, new_module_instances = configure_server_instances(build,
                                                                                 tests_for_iteration,
                                                                                 new_integrations,
                                                                                 modified_integrations)
    successful_tests_pre, failed_tests_pre = instance_testing(build, modified_module_instances, pre_update=True)
    return modified_module_instances, new_module_instances, failed_tests_pre, successful_tests_pre


def install_packs_pre_update(build: Build) -> bool:
    """
    Install packs on server according to server version
    Args:
        build: A build object

    Returns:
        A boolean that indicates whether the installation was successful or not
    """
    installed_content_packs_successfully = False
    if LooseVersion(build.server_numeric_version) >= LooseVersion('6.0.0'):
        if build.is_nightly:
            install_nightly_pack(build)
            installed_content_packs_successfully = True
        else:
            if not build.is_private:
                pack_ids = get_non_added_packs_ids(build)
                installed_content_packs_successfully = install_packs(build, pack_ids=pack_ids)
    else:
        installed_content_packs_successfully = True
    return installed_content_packs_successfully


def main():
    install_logging('Install_Content_And_Configure_Integrations_On_Server.log', logger=logging)
    build = Build(options_handler())
    logging.info(f"Build Number: {build.ci_build_number}")

    configure_servers_and_restart(build)
    disable_instances(build)
    install_packs_pre_update(build)

    new_integrations, modified_integrations = get_changed_integrations(build)

    pre_update_configuration_results = configure_and_test_integrations_pre_update(build,
                                                                                  new_integrations,
                                                                                  modified_integrations)
    modified_module_instances, new_module_instances, failed_tests_pre, successful_tests_pre = pre_update_configuration_results
    installed_content_packs_successfully = update_content_on_servers(build)

    successful_tests_post, failed_tests_post = test_integrations_post_update(build,
                                                                             new_module_instances,
                                                                             modified_module_instances)

    success = report_tests_status(failed_tests_pre, failed_tests_post, successful_tests_pre, successful_tests_post,
                                  new_integrations, build)
    if not success or not installed_content_packs_successfully:
        sys.exit(2)


if __name__ == '__main__':
    main()<|MERGE_RESOLUTION|>--- conflicted
+++ resolved
@@ -635,26 +635,23 @@
 
     print(f"########################## {integration_configuration=}, params={integration_params.keys()} ###############")
     # TODO add incident_configuration to integration
-<<<<<<< HEAD
-=======
     incident_configuration = integration_params.pop('incident_configuration', {})
     module_configuration.append(
         {
-                "hiddenUsername": False,
-                "display": "Incident type",
-                "hiddenPassword": False,
-                "hidden": False,
-                "name": "incidentType",
-                "info": "",
-                "defaultValue": "",
-                "type": 13,
-                "displayPassword": "",
-                "options": None,
-                "required": False,
-                "value": "Access",
-                "hasvalue": True
-            })
->>>>>>> 7c0580d7
+            "hiddenUsername": False,
+            "display": "Incident type",
+            "hiddenPassword": False,
+            "hidden": False,
+            "name": "incidentType",
+            "info": "",
+            "defaultValue": "",
+            "type": 13,
+            "displayPassword": "",
+            "options": None,
+            "required": False,
+            "value": "Access",
+            "hasvalue": True
+        })
 
     # define module instance
     module_instance = {
