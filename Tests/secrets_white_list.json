--- conflicted
+++ resolved
@@ -578,7 +578,6 @@
       "https://www.tufin.com",
       "https://test-address",
       "https://api.crowdstrike.com",
-<<<<<<< HEAD
       "https://docs.snowflake.net",
       "https://ico.org.uk",
       "http://www.azop.hr",
@@ -604,8 +603,7 @@
       "http://www.dsb.gv.at",
       "http://www.giodo.gov.pl",
       "http://www.bfdi.bund.de",
-      "http://www.cnpd.lu"
-=======
+      "http://www.cnpd.lu",
       "https://my.domain.com",
       "https://docs.snowflake.net",
       "https://my.domain.com",
@@ -613,7 +611,6 @@
       "https://ec2-18-197-54-7.eu-central-1.compute.amazonaws.com",
       "https://api.any.run",
       "https://docs.snowflake.net"
->>>>>>> 77415690
     ],
     "md5": [
       "c8092abd8d581750c0530fa1fc8d8318",
@@ -783,7 +780,6 @@
       "JUSTAREASONABLEADDRESS@mail-out.nom.nom-mon.net",
       "test@test.com",
       "5b4831d0-5322-ea23-6312-864ff419a1f1@test.com",
-<<<<<<< HEAD
       "content-test-service-acc@content-test-236508.iam.gserviceaccount.com",
       "ada@ada.lt",
       "datainspektionen@datainspektionen.se",
@@ -819,8 +815,7 @@
       "info@cnpd.lu",
       "commissioner@dataprotection.gov.cy",
       "postkasse@datatilsynet.no",
-      "info.dss@llv.li"
-=======
+      "info.dss@llv.li",
       "5b4831d0-5322-ea23-6312-864ff419a1f1@test.com",
       "content-test-service-acc@content-test-236508.iam.gserviceaccount.com",
       "test@test.com",
@@ -828,7 +823,6 @@
       "content-test-service-acc@content-test-236508.iam.gserviceaccount.com",
       "demistodev.onmicrosoft.com",
       "5b4831d0-5322-ea23-6312-864ff419a1f1@test.com"
->>>>>>> 77415690
     ],
     "false_positives": [
       "56.1.4.194",
