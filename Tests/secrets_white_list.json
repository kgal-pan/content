--- conflicted
+++ resolved
@@ -517,15 +517,8 @@
       "https://inky.com",
       "https://shared.outlook.inky.com",
       "http://chstarkeco.com",
-<<<<<<< HEAD
-      "https://demistohelp.freshdesk.com",
-      "https://domain.freshdesk.com",
-      "https://developers.freshdesk.com",
-      "https://dodecahedron.freshdesk.com"
-=======
       "https://democloud.countertack.com"
 
->>>>>>> 35899f7c
     ],
     "md5": [
       "c8092abd8d581750c0530fa1fc8d8318",
@@ -666,11 +659,7 @@
       "idov@demisto.com",
       "bar.hochman@demisto.com",
       "disco-team@stealthemail.com",
-      "powershellteam@hotmail.com",
-      "example3@gmail.com",
-      "example1@gmail.com",
-      "jeffrey.collings@gmail.com",
-      "example2@gmail.com"
+      "powershellteam@hotmail.com"
     ],
     "false_positives": [
       "56.1.4.194",
