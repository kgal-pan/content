Phishing
remediate
playbook
firewalls
IOCs
Emails
IncidentsPerFeed
McAfee
Endpoints
IOC
Deprecated
EPOFindSystem
boolean
xdr
<<<<<<< HEAD
aws
taxii
deprecated
dll
msi
=======
Darktrace
>>>>>>> 87135922
<|MERGE_RESOLUTION|>--- conflicted
+++ resolved
@@ -12,12 +12,8 @@
 EPOFindSystem
 boolean
 xdr
-<<<<<<< HEAD
+Darktrace
 aws
 taxii
-deprecated
 dll
-msi
-=======
-Darktrace
->>>>>>> 87135922
+msi