--- conflicted
+++ resolved
@@ -61,8 +61,5 @@
 unicode
 CloudWatchLogs
 GuardDuty
-<<<<<<< HEAD
-Gitlab
-=======
 NetWitness
->>>>>>> 9b5d2682
+Gitlab