--- conflicted
+++ resolved
@@ -97,13 +97,12 @@
             "playbookID": "Splunk-Test"
         },
         {
-<<<<<<< HEAD
+            "name": "McAfee Active Response",
+            "playbookID": "McAfee-MAR_Test"
+        },
+        {
             "name": "McAfee Threat Intelligence Exchange",
             "playbookID": "McAfee-TIE Test"
-=======
-            "name": "McAfee Active Response",
-            "playbookID": "McAfee-MAR_Test"
->>>>>>> 2f2d9fd7
         }
     ],
     "skipped": [
