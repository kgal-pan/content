{
    "testTimeout": 160,
    "testInterval": 20,
    "tests": [
        {
            "integrations": "Generic Webhook",
            "playbookID": "Phising_input_y",
            "memory_threshold": 500,
            "instance_names": "Phising_input_y"
        },
        {
            "integrations": "LogRhythmRest V2",
            "playbookID": "LogRhythmRestV2-test"
        },
        {
            "playbookID": "Base64Decode - Test"
        },
        {
            "playbookID": "SupportMultithreading - Test",
            "is_mockable": false
        },
        {
            "fromversion": "5.0.0",
            "integrations": [
                "WildFire-v2"
            ],
            "playbookID": "Detonate File - WildFire - Test"
        },
        {
            "integrations": [
                "Microsoft Management Activity API (O365 Azure Events)"
            ],
            "playbookID": "MicrosoftManagementActivity - Test"
        },
        {
            "integrations": "Microsoft Teams Management",
            "playbookID": "Microsoft Teams Management - Test",
            "is_mockable": false,
            "timeout": 700
        },
        {
            "playbookID": "SetIfEmpty - non-ascii chars - Test"
        },
        {
            "integrations": "Tripwire",
            "playbookID": "TestplaybookTripwire",
            "fromversion": "5.0.0"
        },
        {
            "playbookID": "Generic Polling Test",
            "timeout": 250
        },
        {
            "integrations": "Cisco Umbrella Enforcement",
            "playbookID": "Cisco Umbrella Enforcement-Test",
            "fromversion": "5.0.0"
        },
        {
            "integrations": "GSuiteAdmin",
            "playbookID": "GSuiteAdmin-Test",
            "fromversion": "5.0.0"
        },
        {
            "integrations": "GSuiteAuditor",
            "playbookID": "GSuiteAuditor-Test",
            "fromversion": "5.5.0"
        },
        {
            "integrations": "AzureWAF",
            "instance_names": "azure_waf_prod",
            "playbookID": "Azure WAF - Test",
            "fromversion": "5.0.0"
        },
        {
            "integrations": [
                "Azure Active Directory Identity Protection",
                "Demisto REST API"
            ],
            "playbookID": "AzureADTest",
            "fromversion": "6.0.0",
            "timeout": 3000,
            "is_mockable": false
        },
        {
            "integrations": "GoogleCalendar",
            "playbookID": "GoogleCalendar-Test",
            "fromversion": "5.0.0"
        },
        {
            "integrations": "GoogleDrive",
            "playbookID": "GoogleDrive-Test",
            "fromversion": "5.0.0"
        },
        {
            "integrations": "FireEye Central Management",
            "playbookID": "FireEye Central Management - Test",
            "fromversion": "5.5.0",
            "timeout": 500
        },
        {
            "integrations": "FireEyeNX",
            "playbookID": "FireEyeNX-Test"
        },
        {
            "integrations": "EmailRepIO",
            "playbookID": "TestEmailRepIOPlaybook",
            "fromversion": "5.0.0"
        },
        {
            "integrations": "XsoarPowershellTesting",
            "playbookID": "XsoarPowershellTesting-Test"
        },
        {
            "integrations": "Palo Alto Networks Threat Vault",
            "playbookID": "PANW Threat Vault - Signature Search - Test",
            "fromversion": "5.0.0"
        },
        {
            "integrations": "Microsoft Endpoint Configuration Manager",
            "playbookID": "Microsoft ECM - Test",
            "fromversion": "5.5.0",
            "timeout": 400
        },
        {
            "integrations": "CrowdStrike Falcon Intel v2",
            "playbookID": "CrowdStrike Falcon Intel v2 - Test",
            "fromversion": "5.0.0"
        },
        {
            "integrations": "SecurityAndCompliance",
            "playbookID": "O365-SecurityAndCompliance-Test",
            "fromversion": "5.5.0",
            "memory_threshold": 300,
            "timeout": 1500
        },
        {
            "integrations": "SecurityAndCompliance",
            "playbookID": "O365-SecurityAndCompliance-ContextResults-Test",
            "fromversion": "5.5.0",
            "memory_threshold": 300,
            "timeout": 1500
        },
        {
            "integrations": "EwsExtension",
            "playbookID": "O365 - EWS - Extension - Test",
            "fromversion": "6.0.0",
            "timeout": 500
        },
        {
            "integrations": "Majestic Million",
            "playbookID": "Majestic Million Test Playbook",
            "fromversion": "5.5.0",
            "memory_threshold": 300,
            "timeout": 500
        },
        {
            "integrations": "Anomali Enterprise",
            "playbookID": "Anomali Match Forensic Search - Test",
            "fromversion": "5.0.0"
        },
        {
            "integrations": [
                "Mail Listener v2",
                "Mail Sender (New)"
            ],
            "playbookID": "Mail-Listener Test Playbook",
            "fromversion": "5.0.0",
            "instance_names": [
                "Mail_Sender_(New)_STARTTLS"
            ]
        },
        {
            "integrations": "GraphQL",
            "fromversion": "5.0.0",
            "instance_names": "fetch_schema",
            "playbookID": "GraphQL - Test"
        },
        {
            "integrations": "GraphQL",
            "fromversion": "5.0.0",
            "instance_names": "no_fetch_schema",
            "playbookID": "GraphQL - Test"
        },
        {
            "integrations": "Azure Network Security Groups",
            "fromversion": "5.0.0",
            "instance_names": "azure_nsg_prod",
            "playbookID": "Azure NSG - Test"
        },
        {
            "integrations": "OpenCTI Feed",
            "playbookID": "OpenCTI Feed Test",
            "fromversion": "5.5.0"
        },
        {
            "integrations": "AWS - Security Hub",
            "playbookID": "AWS-securityhub Test",
            "timeout": 800
        },
        {
            "integrations": "Microsoft Advanced Threat Analytics",
            "playbookID": "Microsoft Advanced Threat Analytics - Test",
            "fromversion": "5.0.0",
            "is_mockable": false
        },
        {
            "integrations": "Zimperium",
            "playbookID": "Zimperium_Test",
            "fromversion": "5.0.0"
        },
        {
            "integrations": "ServiceDeskPlus",
            "playbookID": "Service Desk Plus Test",
            "instance_names": "sdp_instance_1",
            "fromversion": "5.0.0",
            "toversion": "5.9.9",
            "is_mockable": false
        },
        {
            "integrations": "ServiceDeskPlus",
            "playbookID": "Service Desk Plus - Generic Polling Test",
            "instance_names": "sdp_instance_1",
            "fromversion": "5.0.0",
            "toversion": "5.9.9"
        },
        {
            "integrations": "ServiceDeskPlus",
            "playbookID": "Service Desk Plus Test",
            "instance_names": "sdp_instance_2",
            "fromversion": "6.0.0",
            "is_mockable": false
        },
        {
            "integrations": "ServiceDeskPlus",
            "playbookID": "Service Desk Plus - Generic Polling Test",
            "instance_names": "sdp_instance_2",
            "fromversion": "6.0.0"
        },
        {
            "integrations": "ThreatConnect Feed",
            "playbookID": "FeedThreatConnect-Test",
            "fromversion": "5.5.0"
        },
        {
            "integrations": "URLhaus",
            "playbookID": "Test_URLhaus",
            "timeout": 1000
        },
        {
            "integrations": "Microsoft Intune Feed",
            "playbookID": "FeedMicrosoftIntune_Test",
            "fromversion": "5.5.0"
        },
        {
            "integrations": "Tanium Threat Response",
            "playbookID": "Tanium Threat Response Test"
        },
        {
            "integrations": [
                "Syslog Sender",
                "syslog"
            ],
            "playbookID": "Test Syslog",
            "fromversion": "5.5.0",
            "timeout": 600
        },
        {
            "integrations": "APIVoid",
            "playbookID": "APIVoid Test"
        },
        {
            "integrations": "CloudConvert",
            "playbookID": "CloudConvert-test",
            "fromversion": "5.0.0",
            "timeout": 3000
        },
        {
            "integrations": "Cisco Firepower",
            "playbookID": "Cisco Firepower - Test",
            "timeout": 1000,
            "fromversion": "5.0.0"
        },
        {
            "integrations": "IllusiveNetworks",
            "playbookID": "IllusiveNetworks-Test",
            "fromversion": "5.0.0",
            "timeout": 500
        },
        {
            "integrations": "JSON Feed",
            "playbookID": "JSON_Feed_Test",
            "fromversion": "5.5.0",
            "instance_names": "JSON Feed no_auto_detect"
        },
        {
            "integrations": "JSON Feed",
            "playbookID": "JSON_Feed_Test",
            "fromversion": "5.5.0",
            "instance_names": "JSON Feed_auto_detect"
        },
        {
            "integrations": "JSON Feed",
            "playbookID": "JSON_Feed_Test",
            "fromversion": "5.5.0",
            "instance_names": "JSON Feed_post"
        },
        {
            "integrations": "Google Cloud Functions",
            "playbookID": "test playbook - Google Cloud Functions",
            "fromversion": "5.0.0"
        },
        {
            "integrations": "Plain Text Feed",
            "playbookID": "PlainText Feed - Test",
            "fromversion": "5.5.0",
            "instance_names": "Plain Text Feed no_auto_detect"
        },
        {
            "integrations": "Plain Text Feed",
            "playbookID": "PlainText Feed - Test",
            "fromversion": "5.5.0",
            "instance_names": "Plain Text Feed_auto_detect"
        },
        {
            "integrations": "Silverfort",
            "playbookID": "Silverfort-test",
            "fromversion": "5.0.0"
        },
        {
            "integrations": "GoogleKubernetesEngine",
            "playbookID": "GoogleKubernetesEngine_Test",
            "timeout": 600,
            "fromversion": "5.5.0"
        },
        {
            "integrations": "Fastly Feed",
            "playbookID": "Fastly Feed Test",
            "fromversion": "5.5.0"
        },
        {
            "integrations": "Malware Domain List Active IPs Feed",
            "playbookID": "Malware Domain List Active IPs Feed Test",
            "fromversion": "5.5.0"
        },
        {
            "integrations": "Claroty",
            "playbookID": "Claroty - Test",
            "fromversion": "5.0.0"
        },
        {
            "integrations": "Trend Micro Apex",
            "playbookID": "Trend Micro Apex - Test",
            "is_mockable": false
        },
        {
            "integrations": "Blocklist_de Feed",
            "playbookID": "Blocklist_de - Test",
            "fromversion": "5.5.0"
        },
        {
            "integrations": "Cloudflare Feed",
            "playbookID": "cloudflare - Test",
            "fromversion": "5.5.0"
        },
        {
            "integrations": "AzureFeed",
            "playbookID": "AzureFeed - Test",
            "fromversion": "5.5.0"
        },
        {
            "playbookID": "CreateIndicatorFromSTIXTest",
            "fromversion": "5.0.0"
        },
        {
            "integrations": "SpamhausFeed",
            "playbookID": "Spamhaus_Feed_Test",
            "fromversion": "5.5.0"
        },
        {
            "integrations": "Cofense Feed",
            "playbookID": "TestCofenseFeed",
            "fromversion": "5.5.0"
        },
        {
            "integrations": "Bambenek Consulting Feed",
            "playbookID": "BambenekConsultingFeed_Test",
            "fromversion": "5.5.0"
        },
        {
            "integrations": "Pipl",
            "playbookID": "Pipl Test"
        },
        {
            "integrations": "AWS Feed",
            "playbookID": "AWS Feed Test",
            "fromversion": "5.5.0"
        },
        {
            "integrations": "QuestKace",
            "playbookID": "QuestKace test",
            "fromversion": "5.0.0"
        },
        {
            "integrations": "Digital Defense FrontlineVM",
            "playbookID": "Digital Defense FrontlineVM - Scan Asset Not Recently Scanned Test"
        },
        {
            "integrations": "Digital Defense FrontlineVM",
            "playbookID": "Digital Defense FrontlineVM - Test Playbook"
        },
        {
            "integrations": "CSVFeed",
            "playbookID": "CSV_Feed_Test",
            "fromversion": "5.5.0",
            "instance_names": "CSVFeed_no_auto_detect"
        },
        {
            "integrations": "CSVFeed",
            "playbookID": "CSV_Feed_Test",
            "fromversion": "5.5.0",
            "instance_names": "CSVFeed_auto_detect"
        },
        {
            "integrations": "ProofpointFeed",
            "playbookID": "TestProofpointFeed",
            "fromversion": "5.5.0"
        },
        {
            "integrations": "Digital Shadows",
            "playbookID": "Digital Shadows - Test"
        },
        {
            "integrations": "Azure Compute v2",
            "playbookID": "Azure Compute - Test",
            "instance_names": "ms_azure_compute_dev"
        },
        {
            "integrations": "Azure Compute v2",
            "playbookID": "Azure Compute - Test",
            "instance_names": "ms_azure_compute_prod",
            "is_mockable": false
        },
        {
            "integrations": "Azure Compute v2",
            "playbookID": "Azure Compute - Login Test",
            "instance_names": "ms_azure_compute_prod",
            "is_mockable": false
        },
        {
            "integrations": "Azure Compute v2",
            "playbookID": "Azure Compute - Login Test",
            "instance_names": "ms_azure_compute_self_deployed"
        },
        {
            "integrations": "Symantec Data Loss Prevention",
            "playbookID": "Symantec Data Loss Prevention - Test",
            "fromversion": "4.5.0"
        },
        {
            "integrations": "Lockpath KeyLight v2",
            "playbookID": "Keylight v2 - Test"
        },
        {
            "integrations": "Azure Security Center v2",
            "playbookID": "Azure SecurityCenter - Test",
            "instance_names": "ms_azure_sc_prod",
            "is_mockable": false
        },
        {
            "integrations": "Azure Security Center v2",
            "playbookID": "Azure SecurityCenter - Test",
            "instance_names": "ms_azure_sc_dev"
        },
        {
            "integrations": "Azure Security Center v2",
            "playbookID": "Azure SecurityCenter - Test",
            "instance_names": "ms_azure_sc_self_deployed"
        },
        {
            "integrations": "JsonWhoIs",
            "playbookID": "JsonWhoIs-Test"
        },
        {
            "integrations": "Maltiverse",
            "playbookID": "Maltiverse Test"
        },
        {
            "integrations": "Box v2",
            "playbookID": "BoxV2_TestPlaybook"
        },
        {
            "integrations": "MicrosoftGraphMail",
            "playbookID": "MicrosoftGraphMail-Test_dev",
            "instance_names": "ms_graph_mail_dev"
        },
        {
            "integrations": "MicrosoftGraphMail",
            "playbookID": "MicrosoftGraphMail-Test_dev_no_oproxy",
            "instance_names": "ms_graph_mail_dev_no_oproxy"
        },
        {
            "integrations": "MicrosoftGraphMail",
            "playbookID": "MicrosoftGraphMail-Test_prod",
            "instance_names": "ms_graph_mail_prod",
            "is_mockable": false
        },
        {
            "integrations": "CloudShark",
            "playbookID": "CloudShark - Test Playbook"
        },
        {
            "integrations": "Google Vision AI",
            "playbookID": "Google Vision API - Test"
        },
        {
            "integrations": "nmap",
            "playbookID": "Nmap - Test",
            "fromversion": "5.0.0"
        },
        {
            "integrations": "AutoFocus V2",
            "playbookID": "Autofocus Query Samples, Sessions and Tags Test Playbook",
            "fromversion": "4.5.0",
            "timeout": 1000
        },
        {
            "integrations": "HelloWorld",
            "playbookID": "HelloWorld-Test",
            "fromversion": "5.0.0"
        },
        {
            "integrations": "HelloWorld",
            "playbookID": "Sanity Test - Playbook with integration",
            "fromversion": "5.0.0"
        },
        {
            "integrations": "HelloWorld",
            "playbookID": "Sanity Test - Playbook with mocked integration",
            "fromversion": "5.0.0"
        },
        {
            "playbookID": "Sanity Test - Playbook with no integration",
            "fromversion": "5.0.0"
        },
        {
            "integrations": "Gmail",
            "playbookID": "Sanity Test - Playbook with Unmockable Integration",
            "fromversion": "5.0.0"
        },
        {
            "integrations": "HelloWorld",
            "playbookID": "HelloWorld_Scan-Test",
            "fromversion": "5.0.0",
            "timeout": 400
        },
        {
            "integrations": "HelloWorldPremium",
            "playbookID": "HelloWorldPremium_Scan-Test",
            "fromversion": "5.0.0",
            "timeout": 400
        },
        {
            "integrations": "HelloWorldPremium",
            "playbookID": "HelloWorldPremium-Test",
            "fromversion": "5.0.0"
        },
        {
            "integrations": "ThreatQ v2",
            "playbookID": "ThreatQ - Test",
            "fromversion": "4.5.0"
        },
        {
            "integrations": "AttackIQFireDrill",
            "playbookID": "AttackIQ - Test"
        },
        {
            "integrations": "PhishLabs IOC EIR",
            "playbookID": "PhishlabsIOC_EIR-Test"
        },
        {
            "integrations": "Amazon DynamoDB",
            "playbookID": "AWS_DynamoDB-Test"
        },
        {
            "integrations": "PhishLabs IOC DRP",
            "playbookID": "PhishlabsIOC_DRP-Test"
        },
        {
            "playbookID": "Create Phishing Classifier V2 ML Test",
            "timeout": 60000,
            "fromversion": "6.1.0",
            "instance_names": "ml_dummy_prod",
            "integrations": "AzureWAF"
        },
        {
            "integrations": "ZeroFox",
            "playbookID": "ZeroFox-Test",
            "fromversion": "4.1.0"
        },
        {
            "integrations": "AlienVault OTX v2",
            "playbookID": "Alienvault_OTX_v2 - Test"
        },
        {
            "integrations": "AWS - CloudWatchLogs",
            "playbookID": "AWS - CloudWatchLogs Test Playbook",
            "fromversion": "5.0.0"
        },
        {
            "integrations": "SlackV2",
            "playbookID": "Slack Test Playbook",
            "timeout": 400,
            "pid_threshold": 5,
            "fromversion": "5.0.0"
        },
        {
            "integrations": "SlackV3",
            "playbookID": "SlackV3 TestPB",
            "timeout": 400,
            "pid_threshold": 8,
            "fromversion": "5.5.0"
        },
        {
            "integrations": "Cortex XDR - IR",
            "playbookID": "Test XDR Playbook",
            "fromversion": "4.1.0",
            "timeout": 1500
        },
        {
            "integrations": "Cortex XDR - IOC",
            "playbookID": "Cortex XDR - IOC - Test",
            "fromversion": "5.5.0",
            "timeout": 1200
        },
        {
            "integrations": "Cloaken",
            "playbookID": "Cloaken-Test",
            "is_mockable": false
        },
        {
            "integrations": "ThreatX",
            "playbookID": "ThreatX-test",
            "timeout": 600
        },
        {
            "integrations": "Akamai WAF SIEM",
            "playbookID": "Akamai_WAF_SIEM-Test"
        },
        {
            "integrations": "Cofense Triage v2",
            "playbookID": "Cofense Triage v2 Test"
        },
        {
            "integrations": "Akamai WAF",
            "playbookID": "Akamai_WAF-Test"
        },
        {
            "integrations": "abuse.ch SSL Blacklist Feed",
            "playbookID": "SSL Blacklist test",
            "fromversion": "5.5.0"
        },
        {
            "integrations": "CheckPhish",
            "playbookID": "CheckPhish-Test"
        },
        {
            "integrations": "Symantec Management Center",
            "playbookID": "SymantecMC_TestPlaybook"
        },
        {
            "integrations": "Looker",
            "playbookID": "Test-Looker"
        },
        {
            "integrations": "Vertica",
            "playbookID": "Vertica Test"
        },
        {
            "integrations": "Server Message Block (SMB) v2",
            "playbookID": "SMB_v2-Test"
        },
        {
            "playbookID": "ConvertFile-Test",
            "fromversion": "4.5.0"
        },
        {
            "playbookID": "TestAwsEC2GetPublicSGRules-Test"
        },
        {
            "integrations": "RSA NetWitness Packets and Logs",
            "playbookID": "rsa_packets_and_logs_test"
        },
        {
            "playbookID": "CheckpointFW-test",
            "integrations": "Check Point"
        },
        {
            "playbookID": "RegPathReputationBasicLists_test"
        },
        {
            "playbookID": "EmailDomainSquattingReputation-Test"
        },
        {
            "playbookID": "RandomStringGenerateTest"
        },
        {
            "playbookID": "playbook-checkEmailAuthenticity-test"
        },
        {
            "playbookID": "HighlightWords_Test"
        },
        {
            "playbookID": "StringContainsArray_test"
        },
        {
            "integrations": "Fidelis Elevate Network",
            "playbookID": "Fidelis-Test"
        },
        {
            "integrations": "AWS - ACM",
            "playbookID": "ACM-Test"
        },
        {
            "integrations": "Thinkst Canary",
            "playbookID": "CanaryTools Test"
        },
        {
            "integrations": "ThreatMiner",
            "playbookID": "ThreatMiner-Test"
        },
        {
            "playbookID": "StixCreator-Test"
        },
        {
            "playbookID": "CompareIncidentsLabels-test-playbook"
        },
        {
            "integrations": "Have I Been Pwned? V2",
            "playbookID": "Pwned v2 test"
        },
        {
            "integrations": "Alexa Rank Indicator",
            "playbookID": "Alexa Test Playbook"
        },
        {
            "playbookID": "UnEscapeURL-Test"
        },
        {
            "playbookID": "UnEscapeIPs-Test"
        },
        {
            "playbookID": "ExtractDomainFromUrlAndEmail-Test"
        },
        {
            "playbookID": "ConvertKeysToTableFieldFormat_Test"
        },
        {
            "integrations": "CVE Search v2",
            "playbookID": "CVE Search v2 - Test"
        },
        {
            "integrations": "CVE Search v2",
            "playbookID": "cveReputation Test"
        },
        {
            "integrations": "HashiCorp Vault",
            "playbookID": "hashicorp_test",
            "fromversion": "5.0.0"
        },
        {
            "integrations": "AWS - Athena - Beta",
            "playbookID": "Beta-Athena-Test"
        },
        {
            "integrations": "BeyondTrust Password Safe",
            "playbookID": "BeyondTrust-Test"
        },
        {
            "integrations": "Dell Secureworks",
            "playbookID": "secureworks_test"
        },
        {
            "integrations": "ServiceNow v2",
            "playbookID": "servicenow_test_v2",
            "instance_names": "snow_basic_auth",
            "is_mockable": false
        },
        {
            "integrations": "ServiceNow v2",
            "playbookID": "ServiceNow_OAuth_Test",
            "instance_names": "snow_oauth"
        },
        {
            "playbookID": "Create ServiceNow Ticket and Mirror Test",
            "integrations": "ServiceNow v2",
            "instance_names": "snow_basic_auth",
            "fromversion": "6.0.0",
            "timeout": 500
        },
        {
            "playbookID": "Create ServiceNow Ticket and State Polling Test",
            "integrations": "ServiceNow v2",
            "instance_names": "snow_basic_auth",
            "fromversion": "6.0.0",
            "timeout": 500
        },
        {
            "integrations": "ServiceNow CMDB",
            "playbookID": "ServiceNow_CMDB_Test",
            "instance_names": "snow_cmdb_basic_auth"
        },
        {
            "integrations": "ServiceNow CMDB",
            "playbookID": "ServiceNow_CMDB_OAuth_Test",
            "instance_names": "snow_cmdb_oauth"
        },
        {
            "integrations": "ExtraHop v2",
            "playbookID": "ExtraHop_v2-Test"
        },
        {
            "playbookID": "Test CommonServer"
        },
        {
            "playbookID": "Test-debug-mode",
            "fromversion": "5.0.0"
        },
        {
            "integrations": "CIRCL",
            "playbookID": "CirclIntegrationTest"
        },
        {
            "integrations": "MISP V3",
            "playbookID": "MISP V3 Test",
            "timeout": 300,
            "fromversion": "5.5.0"
        },
        {
            "playbookID": "test-LinkIncidentsWithRetry"
        },
        {
            "playbookID": "CopyContextToFieldTest"
        },
        {
            "integrations": "OTRS",
            "playbookID": "OTRS Test",
            "fromversion": "4.1.0"
        },
        {
            "integrations": "Attivo Botsink",
            "playbookID": "AttivoBotsinkTest"
        },
        {
            "integrations": "FortiGate",
            "playbookID": "Fortigate Test"
        },
        {
            "playbookID": "FormattedDateToEpochTest"
        },
        {
            "integrations": "SNDBOX",
            "playbookID": "SNDBOX_Test",
            "timeout": 1000
        },
        {
            "integrations": "SNDBOX",
            "playbookID": "Detonate File - SNDBOX - Test",
            "timeout": 1000,
            "nightly": true
        },
        {
            "integrations": "VxStream",
            "playbookID": "Detonate File - HybridAnalysis - Test",
            "timeout": 2400
        },
        {
            "integrations": "Awake Security",
            "playbookID": "awake_security_test_pb"
        },
        {
            "integrations": "Tenable.sc",
            "playbookID": "tenable-sc-test",
            "timeout": 240,
            "nightly": true
        },
        {
            "integrations": "MimecastV2",
            "playbookID": "Mimecast test"
        },
        {
            "playbookID": "CreateEmailHtmlBody_test_pb",
            "fromversion": "4.1.0"
        },
        {
            "playbookID": "ReadPDFFileV2-Test",
            "timeout": 1000
        },
        {
            "playbookID": "JSONtoCSV-Test"
        },
        {
            "integrations": "Generic SQL",
            "playbookID": "generic-sql",
            "instance_names": "mysql instance",
            "fromversion": "5.0.0"
        },
        {
            "integrations": "Generic SQL",
            "playbookID": "generic-sql",
            "instance_names": "postgreSQL instance",
            "fromversion": "5.0.0"
        },
        {
            "integrations": "Generic SQL",
            "playbookID": "generic-sql",
            "instance_names": "Microsoft SQL instance",
            "fromversion": "5.0.0"
        },
        {
            "integrations": "Generic SQL",
            "playbookID": "generic-sql",
            "instance_names": "Microsoft SQL Server - MS ODBC Driver",
            "fromversion": "5.0.0"
        },
        {
            "integrations": "Generic SQL",
            "playbookID": "generic-sql-oracle",
            "instance_names": "Oracle instance",
            "fromversion": "5.0.0"
        },
        {
            "integrations": "Generic SQL",
            "playbookID": "generic-sql-mssql-encrypted-connection",
            "instance_names": "Microsoft SQL instance using encrypted connection",
            "fromversion": "5.0.0"
        },
        {
            "integrations": "Panorama",
            "instance_names": "palo_alto_firewall_9.0",
            "playbookID": "Panorama Query Logs - Test",
            "fromversion": "6.1.0",
            "timeout": 1500,
            "nightly": true
        },
        {
            "integrations": "Panorama",
            "instance_names": "palo_alto_firewall",
            "playbookID": "palo_alto_firewall_test_pb",
            "fromversion": "6.1.0",
            "timeout": 1000
        },
        {
            "integrations": "Panorama",
            "instance_names": "palo_alto_firewall_9.0",
            "playbookID": "palo_alto_firewall_test_pb",
            "fromversion": "6.1.0",
            "timeout": 1000
        },
        {
            "integrations": "Panorama",
            "instance_names": "palo_alto_panorama",
            "playbookID": "palo_alto_panorama_test_pb",
            "fromversion": "6.1.0",
            "timeout": 2400
        },
        {
            "integrations": "Panorama",
            "instance_names": "palo_alto_panorama_9.0",
            "playbookID": "palo_alto_panorama_test_pb",
            "fromversion": "6.1.0",
            "timeout": 2400
        },
        {
            "integrations": "Panorama",
            "instance_names": "palo_alto_firewall_9.0",
            "playbookID": "PAN-OS URL Filtering enrichment - Test",
            "fromversion": "6.1.0"
        },
        {
            "integrations": "Panorama",
            "instance_names": "panorama_instance_best_practice",
            "playbookID": "Panorama Best Practise - Test",
            "fromversion": "6.1.0"
        },
        {
            "integrations": "Tenable.io",
            "playbookID": "Tenable.io test"
        },
        {
            "playbookID": "URLDecode-Test"
        },
        {
            "playbookID": "GetTime-Test"
        },
        {
            "playbookID": "GetTime-ObjectVsStringTest"
        },
        {
            "integrations": "Tenable.io",
            "playbookID": "Tenable.io Scan Test",
            "nightly": true,
            "timeout": 3600
        },
        {
            "integrations": "Tenable.sc",
            "playbookID": "tenable-sc-scan-test",
            "nightly": true,
            "timeout": 600
        },
        {
            "integrations": "google-vault",
            "playbookID": "Google-Vault-Generic-Test",
            "nightly": true,
            "timeout": 3600,
            "memory_threshold": 180
        },
        {
            "integrations": "google-vault",
            "playbookID": "Google_Vault-Search_And_Display_Results_test",
            "nightly": true,
            "memory_threshold": 180,
            "timeout": 3600
        },
        {
            "playbookID": "Luminate-TestPlaybook",
            "integrations": "Luminate"
        },
        {
            "integrations": "MxToolBox",
            "playbookID": "MxToolbox-test"
        },
        {
            "integrations": "Nessus",
            "playbookID": "Nessus - Test"
        },
        {
            "playbookID": "Palo Alto Networks - Malware Remediation Test",
            "fromversion": "4.5.0"
        },
        {
            "playbookID": "SumoLogic-Test",
            "integrations": "SumoLogic",
            "fromversion": "4.1.0"
        },
        {
            "playbookID": "ParseEmailFiles-test"
        },
        {
            "playbookID": "PAN-OS - Block IP and URL - External Dynamic List v2 Test",
            "integrations": [
                "Panorama",
                "palo_alto_networks_pan_os_edl_management"
            ],
            "instance_names": "palo_alto_firewall_9.0",
            "fromversion": "6.1.0"
        },
        {
            "playbookID": "Test_EDL",
            "integrations": "EDL",
            "instance_names": "edl_update",
            "fromversion": "5.5.0",
            "pid_threshold": 8
        },
        {
            "playbookID": "Test_export_indicators_service",
            "instance_names": "eis_on_demand",
            "integrations": "ExportIndicators",
            "fromversion": "5.5.0"
        },
        {
            "playbookID": "PAN-OS - Block IP - Custom Block Rule Test",
            "integrations": "Panorama",
            "instance_names": "panorama_instance_security_team",
            "fromversion": "6.1.0"
        },
        {
            "playbookID": "PAN-OS - Block IP - Static Address Group Test",
            "integrations": "Panorama",
            "instance_names": "panorama_instance_security_team",
            "fromversion": "6.1.0"
        },
        {
            "playbookID": "Block IP - Generic V3_Test",
            "fromversion": "6.0.0"
        },
        {
            "playbookID": "PAN-OS - Block URL - Custom URL Category Test",
            "integrations": "Panorama",
            "instance_names": "panorama_instance_security_team",
            "fromversion": "6.1.0"
        },
        {
            "playbookID": "Endpoint Malware Investigation - Generic - Test",
            "integrations": [
                "Traps",
                "Cylance Protect v2",
                "Demisto REST API"
            ],
            "fromversion": "5.0.0",
            "timeout": 1200
        },
        {
            "playbookID": "ParseExcel-test"
        },
        {
            "playbookID": "ParseHTMLIndicators-Test"
        },
        {
            "playbookID": "Detonate File - No Files test"
        },
        {
            "integrations": "SentinelOne V2",
            "instance_names": "SentinelOne_v2.0",
            "playbookID": "SentinelOne V2.0 - Test"
        },
        {
            "integrations": "SentinelOne V2",
            "instance_names": "SentinelOne_v2.1",
            "playbookID": "SentinelOne V2.1 - Test"
        },
        {
            "integrations": "InfoArmor VigilanteATI",
            "playbookID": "InfoArmorVigilanteATITest"
        },
        {
            "integrations": "IntSights",
            "instance_names": "intsights_standard_account",
            "playbookID": "IntSights Test",
            "nightly": true
        },
        {
            "integrations": "IntSights",
            "playbookID": "IntSights Mssp Test",
            "instance_names": "intsights_mssp_account",
            "nightly": true
        },
        {
            "integrations": "dnstwist",
            "playbookID": "dnstwistTest"
        },
        {
            "integrations": "BitDam",
            "playbookID": "Detonate File - BitDam Test"
        },
        {
            "integrations": "Threat Grid",
            "playbookID": "Test-Detonate URL - ThreatGrid",
            "timeout": 600
        },
        {
            "integrations": "Threat Grid",
            "playbookID": "ThreatGridTest",
            "timeout": 600
        },
        {
            "integrations": "Signal Sciences WAF",
            "playbookID": "SignalSciences-Test"
        },
        {
            "integrations": "RTIR",
            "playbookID": "RTIR Test"
        },
        {
            "integrations": "RedCanary",
            "playbookID": "RedCanaryTest",
            "nightly": true
        },
        {
            "playbookID": "URL Enrichment - Generic v2 - Test",
            "integrations": [
                "Rasterize",
                "VirusTotal - Private API"
            ],
            "instance_names": "virus_total_private_api_general",
            "timeout": 500,
            "pid_threshold": 12
        },
        {
            "playbookID": "CutTransformerTest"
        },
        {
            "playbookID": "TestEditServerConfig"
        },
        {
            "playbookID": "MarketplacePackInstaller_Test",
            "integrations": "Demisto REST API",
            "fromversion": "6.0.0"
        },
        {
            "playbookID": "Default - Test",
            "integrations": [
                "ThreatQ v2",
                "Demisto REST API"
            ],
            "fromversion": "5.0.0"
        },
        {
            "integrations": "SCADAfence CNM",
            "playbookID": "SCADAfence_test"
        },
        {
            "integrations": "ProtectWise",
            "playbookID": "Protectwise-Test"
        },
        {
            "integrations": "WhatsMyBrowser",
            "playbookID": "WhatsMyBrowser-Test"
        },
        {
            "integrations": "BigFix",
            "playbookID": "BigFixTest"
        },
        {
            "integrations": "Lastline v2",
            "playbookID": "Lastline v2 - Test",
            "nightly": true
        },
        {
            "integrations": "McAfee DXL",
            "playbookID": "McAfee DXL - Test"
        },
        {
            "playbookID": "TextFromHTML_test_playbook"
        },
        {
            "playbookID": "PortListenCheck-test"
        },
        {
            "integrations": "ThreatExchange",
            "playbookID": "ThreatExchange-test"
        },
        {
            "integrations": "Joe Security",
            "playbookID": "JoeSecurityTestPlaybook",
            "timeout": 500,
            "nightly": true
        },
        {
            "integrations": "Joe Security",
            "playbookID": "JoeSecurityTestDetonation",
            "timeout": 2000,
            "nightly": true
        },
        {
            "integrations": "WildFire-v2",
            "playbookID": "Wildfire Test",
            "is_mockable": false,
            "fromversion": "5.0.0",
            "toversion": "6.1.9"
        },
        {
            "integrations": "WildFire-v2",
            "playbookID": "Wildfire Test With Polling",
            "is_mockable": false,
            "fromversion": "6.2.0",
            "timeout": 1100
        },
        {
            "integrations": "WildFire-v2",
            "playbookID": "Detonate URL - WildFire-v2 - Test"
        },
        {
            "integrations": "WildFire-v2",
            "playbookID": "Detonate URL - WildFire v2.1 - Test"
        },
        {
            "integrations": "GRR",
            "playbookID": "GRR Test",
            "nightly": true
        },
        {
            "integrations": "VirusTotal",
            "instance_names": "virus_total_general",
            "playbookID": "virusTotal-test-playbook",
            "timeout": 1400,
            "nightly": true
        },
        {
            "integrations": "VirusTotal",
            "instance_names": "virus_total_preferred_vendors",
            "playbookID": "virusTotaI-test-preferred-vendors",
            "timeout": 1400,
            "nightly": true
        },
        {
            "integrations": "Preempt",
            "playbookID": "Preempt Test"
        },
        {
            "integrations": "Gmail",
            "playbookID": "get_original_email_-_gmail_-_test"
        },
        {
            "integrations": [
                "Gmail Single User",
                "Gmail"
            ],
            "playbookID": "Gmail Single User - Test",
            "fromversion": "4.5.0"
        },
        {
            "integrations": "EWS v2",
            "playbookID": "get_original_email_-_ews-_test",
            "instance_names": "ewv2_regular"
        },
        {
            "integrations": [
                "EWS v2",
                "EWS Mail Sender"
            ],
            "playbookID": "EWS search-mailbox test",
            "instance_names": "ewv2_regular",
            "timeout": 300
        },
        {
            "integrations": "PagerDuty v2",
            "playbookID": "PagerDuty Test"
        },
        {
            "playbookID": "test_delete_context"
        },
        {
            "playbookID": "DeleteContext-auto-test"
        },
        {
            "playbookID": "GmailTest",
            "integrations": "Gmail"
        },
        {
            "playbookID": "Gmail Convert Html Test",
            "integrations": "Gmail"
        },
        {
            "playbookID": "reputations.json Test",
            "toversion": "5.0.0"
        },
        {
            "playbookID": "Indicators reputation-.json Test",
            "fromversion": "5.5.0"
        },
        {
            "playbookID": "Test IP Indicator Fields",
            "fromversion": "5.0.0"
        },
        {
            "playbookID": "TestDedupIncidentsPlaybook"
        },
        {
            "playbookID": "TestDedupIncidentsByName"
        },
        {
            "integrations": "McAfee Advanced Threat Defense",
            "playbookID": "Test Playbook McAfee ATD",
            "timeout": 700
        },
        {
            "integrations": "McAfee Advanced Threat Defense",
            "playbookID": "Detonate Remote File From URL -McAfee-ATD - Test",
            "timeout": 700
        },
        {
            "playbookID": "stripChars - Test"
        },
        {
            "integrations": "McAfee Advanced Threat Defense",
            "playbookID": "Test Playbook McAfee ATD Upload File"
        },
        {
            "playbookID": "exporttocsv_script_test"
        },
        {
            "playbookID": "Set - Test"
        },
        {
            "integrations": "Intezer v2",
            "playbookID": "Intezer Testing v2",
            "fromversion": "4.1.0",
            "timeout": 600
        },
        {
            "integrations": [
                "Mail Sender (New)",
                "Gmail"
            ],
            "playbookID": "Mail Sender (New) Test",
            "instance_names": [
                "Mail_Sender_(New)_STARTTLS"
            ]
        },
        {
            "playbookID": "buildewsquery_test"
        },
        {
            "integrations": "Rapid7 Nexpose",
            "playbookID": "nexpose_test",
            "timeout": 240
        },
        {
            "playbookID": "GetIndicatorDBotScore Test"
        },
        {
            "integrations": "EWS Mail Sender",
            "playbookID": "EWS Mail Sender Test"
        },
        {
            "integrations": [
                "EWS Mail Sender",
                "Rasterize"
            ],
            "playbookID": "EWS Mail Sender Test 2"
        },
        {
            "playbookID": "decodemimeheader_-_test"
        },
        {
            "playbookID": "test_url_regex"
        },
        {
            "integrations": "Skyformation",
            "playbookID": "TestSkyformation"
        },
        {
            "integrations": "okta",
            "playbookID": "okta_test_playbook",
            "timeout": 240
        },
        {
            "integrations": "Okta v2",
            "playbookID": "OktaV2-Test",
            "nightly": true,
            "timeout": 300
        },
        {
            "integrations": "Okta IAM",
            "playbookID": "Okta IAM - Test Playbook",
            "fromversion": "6.0.0"
        },
        {
            "playbookID": "Test filters & transformers scripts"
        },
        {
            "integrations": "Salesforce",
            "playbookID": "SalesforceTestPlaybook"
        },
        {
            "integrations": "McAfee ESM v2",
            "instance_names": "v10.2.0",
            "playbookID": "McAfee ESM v2 - Test v10.2.0",
            "fromversion": "5.0.0",
            "is_mockable": false
        },
        {
            "integrations": "McAfee ESM v2",
            "instance_names": "v11.1.3",
            "playbookID": "McAfee ESM v2 - Test v11.1.3",
            "fromversion": "5.0.0",
            "is_mockable": false
        },
        {
            "integrations": "McAfee ESM v2",
            "instance_names": "v11.3",
            "playbookID": "McAfee ESM v2 (v11.3) - Test",
            "fromversion": "5.0.0",
            "timeout": 300,
            "is_mockable": false
        },
        {
            "integrations": "McAfee ESM v2",
            "instance_names": "v10.2.0",
            "playbookID": "McAfee ESM Watchlists - Test v10.2.0",
            "fromversion": "5.0.0"
        },
        {
            "integrations": "McAfee ESM v2",
            "instance_names": "v11.1.3",
            "playbookID": "McAfee ESM Watchlists - Test v11.1.3",
            "fromversion": "5.0.0"
        },
        {
            "integrations": "McAfee ESM v2",
            "instance_names": "v11.3",
            "playbookID": "McAfee ESM Watchlists - Test v11.3",
            "fromversion": "5.0.0"
        },
        {
            "integrations": "GoogleSafeBrowsing",
            "playbookID": "Google Safe Browsing Test",
            "timeout": 240,
            "fromversion": "5.0.0"
        },
        {
            "integrations": "Google Safe Browsing v2",
            "playbookID": "Google Safe Browsing V2 Test",
            "fromversion": "5.5.0"
        },
        {
            "integrations": "EWS v2",
            "playbookID": "EWSv2_empty_attachment_test",
            "instance_names": "ewv2_regular"
        },
        {
            "integrations": "EWS v2",
            "playbookID": "EWS Public Folders Test",
            "instance_names": "ewv2_regular",
            "is_mockable": false
        },
        {
            "integrations": "Symantec Endpoint Protection V2",
            "playbookID": "SymantecEndpointProtection_Test"
        },
        {
            "integrations": "carbonblackprotection",
            "playbookID": "search_endpoints_by_hash_-_carbon_black_protection_-_test",
            "timeout": 500
        },
        {
            "playbookID": "Process Email - Generic - Test - Incident Starter",
            "fromversion": "6.0.0",
            "integrations": "Rasterize",
            "timeout": 240
        },
        {
            "integrations": "CrowdstrikeFalcon",
            "playbookID": "Test - CrowdStrike Falcon",
            "fromversion": "4.1.0",
            "timeout": 500
        },
        {
            "playbookID": "ExposeIncidentOwner-Test"
        },
        {
            "integrations": "google",
            "playbookID": "GsuiteTest"
        },
        {
            "integrations": "OpenPhish",
            "playbookID": "OpenPhish Test Playbook"
        },
        {
            "integrations": "jira-v2",
            "playbookID": "Jira-v2-Test",
            "timeout": 500,
            "is_mockable": false
        },
        {
            "integrations": "ipinfo",
            "playbookID": "IPInfoTest"
        },
        {
            "integrations": "ipinfo_v2",
            "playbookID": "IPInfo_v2Test",
            "fromversion": "5.5.0"
        },
        {
            "integrations": "GoogleMaps",
            "playbookID": "GoogleMapsTest",
            "fromversion": "6.0.0"
        },
        {
            "playbookID": "VerifyHumanReadableFormat"
        },
        {
            "playbookID": "strings-test"
        },
        {
            "playbookID": "TestCommonPython",
            "timeout": 500
        },
        {
            "playbookID": "TestFileCreateAndUpload"
        },
        {
            "playbookID": "TestIsValueInArray"
        },
        {
            "playbookID": "TestStringReplace"
        },
        {
            "playbookID": "TestHttpPlaybook"
        },
        {
            "integrations": "SplunkPy",
            "playbookID": "SplunkPy parse-raw - Test",
            "memory_threshold": 100,
            "instance_names": "use_default_handler"
        },
        {
            "integrations": "SplunkPy",
            "playbookID": "SplunkPy-Test-V2_default_handler",
            "memory_threshold": 500,
            "instance_names": "use_default_handler"
        },
        {
            "integrations": "SplunkPy",
            "playbookID": "Splunk-Test_default_handler",
            "memory_threshold": 200,
            "instance_names": "use_default_handler"
        },
        {
            "integrations": "AnsibleTower",
            "playbookID": "AnsibleTower_Test_playbook",
            "fromversion": "5.0.0"
        },
        {
            "integrations": "SplunkPy",
            "playbookID": "SplunkPySearch_Test_default_handler",
            "memory_threshold": 200,
            "instance_names": "use_default_handler"
        },
        {
            "integrations": "SplunkPy",
            "playbookID": "SplunkPy_KV_commands_default_handler",
            "memory_threshold": 200,
            "instance_names": "use_default_handler",
            "is_mockable": false
        },
        {
            "integrations": "SplunkPy",
            "playbookID": "SplunkPy-Test-V2_requests_handler",
            "memory_threshold": 500,
            "instance_names": "use_python_requests_handler"
        },
        {
            "integrations": "SplunkPy",
            "playbookID": "Splunk-Test_requests_handler",
            "memory_threshold": 500,
            "instance_names": "use_python_requests_handler",
            "is_mockable": false
        },
        {
            "integrations": "SplunkPy",
            "playbookID": "SplunkPySearch_Test_requests_handler",
            "memory_threshold": 200,
            "instance_names": "use_python_requests_handler",
            "is_mockable": false
        },
        {
            "integrations": "SplunkPy",
            "playbookID": "SplunkPy_KV_commands_requests_handler",
            "memory_threshold": 200,
            "instance_names": "use_python_requests_handler"
        },
        {
            "integrations": "McAfee NSM",
            "playbookID": "McAfeeNSMTest",
            "timeout": 400,
            "nightly": true
        },
        {
            "integrations": "PhishTank V2",
            "playbookID": "PhishTank Testing"
        },
        {
            "integrations": "McAfee Web Gateway",
            "playbookID": "McAfeeWebGatewayTest",
            "timeout": 500
        },
        {
            "integrations": "TCPIPUtils",
            "playbookID": "TCPUtils-Test"
        },
        {
            "playbookID": "listExecutedCommands-Test"
        },
        {
            "integrations": "AWS - Lambda",
            "playbookID": "AWS-Lambda-Test (Read-Only)"
        },
        {
            "integrations": "Service Manager",
            "playbookID": "TestHPServiceManager",
            "timeout": 400
        },
        {
            "integrations": "ServiceNow IAM",
            "playbookID": "ServiceNow IAM - Test Playbook",
            "instance_name": "snow_basic_auth",
            "fromversion": "6.0.0"
        },
        {
            "playbookID": "LanguageDetect-Test",
            "timeout": 300
        },
        {
            "integrations": "Forcepoint",
            "playbookID": "forcepoint test",
            "timeout": 500,
            "nightly": true
        },
        {
            "playbookID": "GeneratePassword-Test"
        },
        {
            "playbookID": "ZipFile-Test"
        },
        {
            "playbookID": "UnzipFile-Test"
        },
        {
            "playbookID": "Test-IsMaliciousIndicatorFound",
            "fromversion": "5.0.0"
        },
        {
            "playbookID": "TestExtractHTMLTables"
        },
        {
            "integrations": "carbonblackliveresponse",
            "playbookID": "Carbon Black Live Response Test",
            "nightly": true,
            "fromversion": "5.0.0",
            "is_mockable": false
        },
        {
            "integrations": "urlscan.io",
            "playbookID": "urlscan_malicious_Test",
            "timeout": 500
        },
        {
            "integrations": "EWS v2",
            "playbookID": "pyEWS_Test",
            "instance_names": "ewv2_regular",
            "is_mockable": false
        },
        {
            "integrations": "EWS v2",
            "playbookID": "pyEWS_Test",
            "instance_names": "ewsv2_separate_process",
            "is_mockable": false
        },
        {
            "integrations": "remedy_sr_beta",
            "playbookID": "remedy_sr_test_pb"
        },
        {
            "integrations": "Netskope",
            "playbookID": "Netskope Test"
        },
        {
            "integrations": "Cylance Protect v2",
            "playbookID": "Cylance Protect v2 Test"
        },
        {
            "integrations": "ReversingLabs Titanium Cloud",
            "playbookID": "ReversingLabsTCTest"
        },
        {
            "integrations": "ReversingLabs A1000",
            "playbookID": "ReversingLabsA1000Test"
        },
        {
            "integrations": "Demisto Lock",
            "playbookID": "DemistoLockTest"
        },
        {
            "playbookID": "test-domain-indicator",
            "timeout": 400
        },
        {
            "playbookID": "Cybereason Test",
            "integrations": "Cybereason",
            "timeout": 1200,
            "fromversion": "4.1.0"
        },
        {
            "integrations": "VirusTotal - Private API",
            "instance_names": "virus_total_private_api_general",
            "playbookID": "File Enrichment - Virus Total Private API Test",
            "nightly": true
        },
        {
            "integrations": "VirusTotal - Private API",
            "instance_names": "virus_total_private_api_general",
            "playbookID": "virusTotalPrivateAPI-test-playbook",
            "timeout": 1400,
            "nightly": true,
            "pid_threshold": 12
        },
        {
            "integrations": [
                "VirusTotal - Private API",
                "VirusTotal"
            ],
            "playbookID": "vt-detonate test",
            "instance_names": [
                "virus_total_private_api_general",
                "virus_total_general"
            ],
            "timeout": 1400,
            "fromversion": "5.5.0",
            "nightly": true,
            "is_mockable": false
        },
        {
            "integrations": "Cisco ASA",
            "playbookID": "Cisco ASA - Test Playbook"
        },
        {
            "integrations": "VirusTotal - Private API",
            "instance_names": "virus_total_private_api_preferred_vendors",
            "playbookID": "virusTotalPrivateAPI-test-preferred-vendors",
            "timeout": 1400,
            "nightly": true
        },
        {
            "integrations": "Cisco Meraki",
            "playbookID": "Cisco-Meraki-Test"
        },
        {
            "integrations": "Microsoft Defender Advanced Threat Protection",
            "playbookID": "Microsoft Defender Advanced Threat Protection - Test prod",
            "instance_names": "microsoft_defender_atp_prod",
            "is_mockable": false
        },
        {
            "integrations": "Microsoft Defender Advanced Threat Protection",
            "playbookID": "Microsoft Defender Advanced Threat Protection - Test dev",
            "instance_names": "microsoft_defender_atp_dev"
        },
        {
            "integrations": "Microsoft Defender Advanced Threat Protection",
            "playbookID": "Microsoft Defender Advanced Threat Protection - Test self deployed",
            "instance_names": "microsoft_defender_atp_dev_self_deployed"
        },
        {
            "integrations": "Microsoft Defender Advanced Threat Protection",
            "playbookID": "Microsoft Defender - ATP - Indicators Test",
            "instance_names": "microsoft_defender_atp_dev",
            "is_mockable": false
        },
        {
            "integrations": "Microsoft Defender Advanced Threat Protection",
            "playbookID": "Microsoft Defender - ATP - Indicators SC Test",
            "instance_names": "microsoft_defender_atp_dev_self_deployed"
        },
        {
            "integrations": "Microsoft Defender Advanced Threat Protection",
            "playbookID": "Microsoft Defender - ATP - Indicators SC Test",
            "instance_names": "microsoft_defender_atp_dev"
        },
        {
            "integrations": "Microsoft Defender Advanced Threat Protection",
            "playbookID": "Microsoft Defender - ATP - Indicators SC Test",
            "instance_names": "microsoft_defender_atp_prod"
        },
        {
            "integrations": "Microsoft 365 Defender",
            "playbookID": "Microsoft_365_Defender-Test",
            "instance_names": "ms_365_defender_device_code"
        },
        {
            "integrations": "Microsoft 365 Defender",
            "playbookID": "Microsoft_365_Defender-Test",
            "instance_names": "ms_365_defender_client_cred"
        },
        {
            "integrations": "Tanium",
            "playbookID": "Tanium Test Playbook",
            "timeout": 1200,
            "pid_threshold": 10
        },
        {
            "integrations": "Recorded Future",
            "playbookID": "Recorded Future Test",
            "nightly": true
        },
        {
            "integrations": "Microsoft Graph",
            "playbookID": "Microsoft Graph Security Test dev",
            "instance_names": "ms_graph_security_dev"
        },
        {
            "integrations": "Microsoft Graph",
            "playbookID": "Microsoft Graph Security Test prod",
            "instance_names": "ms_graph_security_prod",
            "is_mockable": false
        },
        {
            "integrations": "Microsoft Graph User",
            "playbookID": "Microsoft Graph User - Test",
            "instance_names": "ms_graph_user_dev"
        },
        {
            "integrations": "Microsoft Graph User",
            "playbookID": "Microsoft Graph User - Test",
            "instance_names": "ms_graph_user_prod",
            "is_mockable": false
        },
        {
            "integrations": "Microsoft Graph Groups",
            "playbookID": "Microsoft Graph Groups - Test dev",
            "instance_names": "ms_graph_groups_dev"
        },
        {
            "integrations": "Microsoft Graph Groups",
            "playbookID": "Microsoft Graph Groups - Test prod",
            "instance_names": "ms_graph_groups_prod",
            "is_mockable": false
        },
        {
            "integrations": "Microsoft_Graph_Files",
            "playbookID": "test_MsGraphFiles dev",
            "instance_names": "ms_graph_files_dev",
            "fromversion": "5.0.0"
        },
        {
            "integrations": "Microsoft_Graph_Files",
            "playbookID": "test_MsGraphFiles prod",
            "instance_names": "ms_graph_files_prod",
            "fromversion": "5.0.0",
            "is_mockable": false
        },
        {
            "integrations": "Microsoft Graph Calendar",
            "playbookID": "Microsoft Graph Calendar - Test dev",
            "instance_names": "ms_graph_calendar_dev"
        },
        {
            "integrations": "Microsoft Graph Calendar",
            "playbookID": "Microsoft Graph Calendar - Test prod",
            "instance_names": "ms_graph_calendar_prod",
            "is_mockable": false
        },
        {
            "integrations": "Microsoft Graph Device Management",
            "playbookID": "MSGraph_DeviceManagement_Test_dev",
            "instance_names": "ms_graph_device_management_oproxy_dev",
            "fromversion": "5.0.0"
        },
        {
            "integrations": "Microsoft Graph Device Management",
            "playbookID": "MSGraph_DeviceManagement_Test_prod",
            "instance_names": "ms_graph_device_management_oproxy_prod",
            "fromversion": "5.0.0",
            "is_mockable": false
        },
        {
            "integrations": "Microsoft Graph Device Management",
            "playbookID": "MSGraph_DeviceManagement_Test_self_deployed_prod",
            "instance_names": "ms_graph_device_management_self_deployed_prod",
            "fromversion": "5.0.0"
        },
        {
            "integrations": "RedLock",
            "playbookID": "RedLockTest",
            "nightly": true
        },
        {
            "integrations": "Symantec Messaging Gateway",
            "playbookID": "Symantec Messaging Gateway Test"
        },
        {
            "integrations": "ThreatConnect v2",
            "playbookID": "ThreatConnect v2 - Test",
            "fromversion": "5.0.0"
        },
        {
            "integrations": "VxStream",
            "playbookID": "VxStream Test",
            "nightly": true,
            "is_mockable": false
        },
        {
            "integrations": "QRadar_v2",
            "playbookID": "test_Qradar_v2",
            "fromversion": "6.0.0",
            "is_mockable": false
        },
        {
            "integrations": "VMware",
            "playbookID": "VMWare Test"
        },
        {
            "integrations": "carbonblack-v2",
            "playbookID": "Carbon Black Response Test",
            "fromversion": "5.0.0"
        },
        {
            "integrations": "VMware Carbon Black EDR v2",
            "playbookID": "Carbon Black Edr - Test",
            "is_mockable": false,
            "fromversion": "5.5.0"
        },
        {
            "integrations": "Cisco Umbrella Investigate",
            "playbookID": "Cisco Umbrella Test"
        },
        {
            "integrations": "icebrg",
            "playbookID": "Icebrg Test",
            "timeout": 500
        },
        {
            "integrations": "Symantec MSS",
            "playbookID": "SymantecMSSTest"
        },
        {
            "integrations": "Remedy AR",
            "playbookID": "Remedy AR Test"
        },
        {
            "integrations": "AWS - IAM",
            "playbookID": "AWS - IAM Test Playbook"
        },
        {
            "integrations": "McAfee Active Response",
            "playbookID": "McAfee-MAR_Test",
            "timeout": 700
        },
        {
            "integrations": "McAfee Threat Intelligence Exchange",
            "playbookID": "McAfee-TIE Test",
            "timeout": 700
        },
        {
            "integrations": "ArcSight Logger",
            "playbookID": "ArcSight Logger test"
        },
        {
            "integrations": "ArcSight ESM v2",
            "playbookID": "ArcSight ESM v2 Test"
        },
        {
            "integrations": "ArcSight ESM v2",
            "playbookID": "test Arcsight - Get events related to the Case"
        },
        {
            "integrations": "XFE_v2",
            "playbookID": "Test_XFE_v2",
            "timeout": 500,
            "nightly": true
        },
        {
            "integrations": "McAfee Threat Intelligence Exchange",
            "playbookID": "search_endpoints_by_hash_-_tie_-_test",
            "timeout": 500
        },
        {
            "integrations": "iDefense_v2",
            "playbookID": "iDefense_v2_Test",
            "fromversion": "5.5.0"
        },
        {
            "integrations": "AWS - SQS",
            "playbookID": "AWS - SQS Test Playbook",
            "fromversion": "5.0.0"
        },
        {
            "integrations": "AbuseIPDB",
            "playbookID": "AbuseIPDB Test"
        },
        {
            "integrations": "AbuseIPDB",
            "playbookID": "AbuseIPDB PopulateIndicators Test"
        },
        {
            "integrations": "LogRhythm",
            "playbookID": "LogRhythm-Test-Playbook",
            "timeout": 200
        },
        {
            "integrations": "FireEye HX",
            "playbookID": "FireEye HX Test",
            "timeout": 800
        },
        {
            "integrations": "FireEyeFeed",
            "playbookID": "playbook-FeedFireEye_test",
            "memory_threshold": 110
        },
        {
            "integrations": "Phish.AI",
            "playbookID": "PhishAi-Test"
        },
        {
            "integrations": "Phish.AI",
            "playbookID": "Test-Detonate URL - Phish.AI"
        },
        {
            "integrations": "Centreon",
            "playbookID": "Centreon-Test-Playbook"
        },
        {
            "playbookID": "ReadFile test"
        },
        {
            "integrations": "AlphaSOC Wisdom",
            "playbookID": "AlphaSOC-Wisdom-Test"
        },
        {
            "integrations": "carbonblack-v2",
            "playbookID": "CBFindIP - Test"
        },
        {
            "integrations": "Jask",
            "playbookID": "Jask_Test",
            "fromversion": "4.1.0"
        },
        {
            "integrations": "Whois",
            "playbookID": "whois_test",
            "fromversion": "4.1.0"
        },
        {
            "integrations": "RSA NetWitness Endpoint",
            "playbookID": "NetWitness Endpoint Test"
        },
        {
            "integrations": "Check Point Sandblast",
            "playbookID": "Sandblast_malicious_test"
        },
        {
            "playbookID": "TestMatchRegexV2"
        },
        {
            "integrations": "ActiveMQ",
            "playbookID": "ActiveMQ Test"
        },
        {
            "playbookID": "RegexGroups Test"
        },
        {
            "integrations": "Cisco ISE",
            "playbookID": "cisco-ise-test-playbook"
        },
        {
            "integrations": "RSA NetWitness v11.1",
            "playbookID": "RSA NetWitness Test"
        },
        {
            "playbookID": "ExifReadTest"
        },
        {
            "integrations": "Cuckoo Sandbox",
            "playbookID": "CuckooTest",
            "timeout": 700
        },
        {
            "integrations": "VxStream",
            "playbookID": "Test-Detonate URL - Crowdstrike",
            "timeout": 1200
        },
        {
            "playbookID": "Detonate File - Generic Test",
            "timeout": 500
        },
        {
            "integrations": [
                "Lastline v2",
                "WildFire-v2",
                "SNDBOX",
                "McAfee Advanced Threat Defense"
            ],
            "playbookID": "Detonate File - Generic Test",
            "timeout": 2400,
            "nightly": true
        },
        {
            "playbookID": "STIXParserTest"
        },
        {
            "playbookID": "VerifyJSON - Test",
            "fromversion": "5.5.0"
        },
        {
            "playbookID": "PowerShellCommon-Test",
            "fromversion": "5.5.0"
        },
        {
            "playbookID": "GetIndicatorDBotScoreFromCache-Test",
            "fromversion": "6.0.0"
        },
        {
            "playbookID": "Detonate URL - Generic Test",
            "timeout": 2000,
            "nightly": true,
            "integrations": [
                "McAfee Advanced Threat Defense",
                "VxStream",
                "Lastline v2"
            ]
        },
        {
            "integrations": [
                "carbonblack-v2",
                "carbonblackliveresponse",
                "Cylance Protect v2"
            ],
            "playbookID": "Retrieve File from Endpoint - Generic V2 Test",
            "fromversion": "5.0.0",
            "is_mockable": false
        },
        {
            "integrations": "Zscaler",
            "playbookID": "Zscaler Test",
            "nightly": true,
            "timeout": 500
        },
        {
            "playbookID": "DemistoUploadFileV2 Test",
            "integrations": "Demisto REST API"
        },
        {
            "playbookID": "MaxMind Test",
            "integrations": "MaxMind GeoIP2"
        },
        {
            "playbookID": "Test Sagemaker",
            "integrations": "AWS Sagemaker"
        },
        {
            "playbookID": "C2sec-Test",
            "integrations": "C2sec irisk",
            "fromversion": "5.0.0"
        },
        {
            "playbookID": "AlexaV2 Test Playbook",
            "integrations": "Alexa Rank Indicator v2",
            "fromversion": "5.5.0"
        },
        {
            "playbookID": "Phishing v2 - Test - Incident Starter",
            "fromversion": "6.0.0",
            "timeout": 1200,
            "nightly": false,
            "integrations": [
                "EWS Mail Sender",
                "Demisto REST API",
                "Rasterize"
            ],
            "memory_threshold": 150,
            "pid_threshold": 80
        },
        {
            "playbookID": "Phishing - Core - Test - Incident Starter",
            "fromversion": "6.0.0",
            "timeout": 1700,
            "nightly": false,
            "integrations": [
                "EWS Mail Sender",
                "Demisto REST API",
                "Rasterize"
            ],
            "memory_threshold": 160,
            "pid_threshold": 80
        },
        {
            "integrations": "duo",
            "playbookID": "DUO Test Playbook"
        },
        {
            "playbookID": "SLA Scripts - Test",
            "fromversion": "4.1.0"
        },
        {
            "playbookID": "test_manageOOOUsers",
            "fromversion": "5.5.0"
        },
        {
            "playbookID": "PcapHTTPExtractor-Test"
        },
        {
            "playbookID": "Ping Test Playbook"
        },
        {
            "playbookID": "ParseWordDoc-Test"
        },
        {
            "playbookID": "PDFUnlocker-Test",
            "fromversion": "6.0.0"
        },
        {
            "playbookID": "Active Directory Test",
            "integrations": "Active Directory Query v2",
            "instance_names": "active_directory_ninja"
        },
        {
            "playbookID": "AD v2 - debug-mode - Test",
            "integrations": "Active Directory Query v2",
            "instance_names": "active_directory_ninja",
            "fromversion": "5.0.0"
        },
        {
            "playbookID": "Docker Hardening Test",
            "fromversion": "5.0.0",
            "runnable_on_docker_only": true
        },
        {
            "integrations": "Active Directory Query v2",
            "instance_names": "active_directory_ninja",
            "playbookID": "Active Directory Query V2 configuration with port"
        },
        {
            "integrations": "Active Directory Query v2",
            "instance_names": "active_directory_ninja",
            "playbookID": "Active Directory - ad-get-user limit check"
        },
        {
            "integrations": "Active Directory Query v2",
            "instance_names": "active_directory_ninja",
            "playbookID": "active directory search user with parentheses test"
        },
        {
            "integrations": "mysql",
            "playbookID": "MySQL Test"
        },
        {
            "playbookID": "Email Address Enrichment - Generic v2.1 - Test",
            "integrations": "Active Directory Query v2",
            "instance_names": "active_directory_ninja"
        },
        {
            "integrations": "Cofense Intelligence",
            "playbookID": "Test - Cofense Intelligence",
            "timeout": 500
        },
        {
            "playbookID": "GDPRContactAuthorities Test"
        },
        {
            "integrations": "Google Resource Manager",
            "playbookID": "GoogleResourceManager-Test",
            "timeout": 500,
            "nightly": true
        },
        {
            "integrations": "SlashNext Phishing Incident Response",
            "playbookID": "SlashNextPhishingIncidentResponse-Test",
            "timeout": 500,
            "nightly": true
        },
        {
            "integrations": "Google Cloud Storage",
            "playbookID": "GCS - Test",
            "timeout": 500,
            "nightly": true,
            "memory_threshold": 80
        },
        {
            "integrations": "GooglePubSub",
            "playbookID": "GooglePubSub_Test",
            "nightly": true,
            "timeout": 500,
            "fromversion": "5.0.0"
        },
        {
            "playbookID": "Calculate Severity - Generic v2 - Test",
            "integrations": [
                "Palo Alto Minemeld",
                "Active Directory Query v2"
            ],
            "instance_names": "active_directory_ninja",
            "fromversion": "4.5.0"
        },
        {
            "integrations": "Freshdesk",
            "playbookID": "Freshdesk-Test",
            "timeout": 500,
            "nightly": true
        },
        {
            "playbookID": "Autoextract - Test",
            "fromversion": "4.1.0"
        },
        {
            "playbookID": "FilterByList - Test",
            "fromversion": "4.5.0"
        },
        {
            "playbookID": "Impossible Traveler - Test",
            "integrations": [
                "Ipstack",
                "ipinfo",
                "Rasterize",
                "Active Directory Query v2",
                "Demisto REST API"
            ],
            "instance_names": "active_directory_ninja",
            "fromversion": "5.0.0",
            "timeout": 700
        },
        {
            "playbookID": "Active Directory - Get User Manager Details - Test",
            "integrations": "Active Directory Query v2",
            "instance_names": "active_directory_80k",
            "fromversion": "4.5.0"
        },
        {
            "integrations": "Kafka V2",
            "playbookID": "Kafka Test"
        },
        {
            "playbookID": "File Enrichment - Generic v2 - Test",
            "instance_names": "virus_total_private_api_general",
            "integrations": [
                "VirusTotal - Private API",
                "Cylance Protect v2"
            ],
            "is_mockable": false
        },
        {
            "integrations": [
                "epo",
                "McAfee Active Response"
            ],
            "playbookID": "Endpoint data collection test",
            "timeout": 500
        },
        {
            "integrations": [
                "epo",
                "McAfee Active Response"
            ],
            "playbookID": "MAR - Endpoint data collection test",
            "timeout": 500
        },
        {
            "integrations": "DUO Admin",
            "playbookID": "DuoAdmin API test playbook",
            "fromversion": "5.0.0"
        },
        {
            "integrations": [
                "TAXII Server",
                "TAXIIFeed"
            ],
            "playbookID": "TAXII_Feed_Test",
            "fromversion": "5.5.0",
            "timeout": 300,
            "instance_names": [
                "non_https_cert",
                "instance_execute"
            ]
        },
        {
            "integrations": [
                "TAXII Server",
                "TAXIIFeed"
            ],
            "playbookID": "TAXII_Feed_Test",
            "fromversion": "5.5.0",
            "timeout": 300,
            "instance_names": [
                "https_cert",
                "local_https"
            ]
        },
        {
            "integrations": "TAXII 2 Feed",
            "playbookID": "TAXII 2 Feed Test",
            "fromversion": "5.5.0"
        },
        {
            "integrations": "iDefense Feed",
            "playbookID": "Feed iDefense Test",
            "memory_threshold": 200,
            "fromversion": "5.5.0"
        },
        {
            "integrations": "Traps",
            "playbookID": "Traps test",
            "timeout": 600
        },
        {
            "playbookID": "TestShowScheduledEntries"
        },
        {
            "playbookID": "Calculate Severity - Standard - Test",
            "integrations": "Palo Alto Minemeld",
            "fromversion": "4.5.0"
        },
        {
            "integrations": "Symantec Advanced Threat Protection",
            "playbookID": "Symantec ATP Test"
        },
        {
            "playbookID": "HTTPListRedirects - Test SSL"
        },
        {
            "playbookID": "HTTPListRedirects Basic Test"
        },
        {
            "playbookID": "CheckDockerImageAvailableTest"
        },
        {
            "playbookID": "Extract Indicators From File - Generic v2 - Test",
            "integrations": [
                "Image OCR",
                "Rasterize"
            ],
            "timeout": 350,
            "memory_threshold": 200,
            "fromversion": "4.5.0"
        },
        {
            "playbookID": "Endpoint Enrichment - Generic v2.1 - Test",
            "integrations": [
                "Cylance Protect v2",
                "carbonblack-v2",
                "epo",
                "Active Directory Query v2"
            ],
            "instance_names": "active_directory_ninja"
        },
        {
            "playbookID": "EmailReputationTest",
            "integrations": "Have I Been Pwned? V2"
        },
        {
            "integrations": "Symantec Deepsight Intelligence",
            "playbookID": "Symantec Deepsight Test"
        },
        {
            "playbookID": "ExtractDomainFromEmailTest"
        },
        {
            "playbookID": "Wait Until Datetime - Test",
            "fromversion": "4.5.0"
        },
        {
            "playbookID": "PAN-OS DAG Configuration Test",
            "integrations": "Panorama",
            "instance_names": "palo_alto_panorama_9.0",
            "timeout": 1500
        },
        {
            "playbookID": "PAN-OS EDL Setup v3 Test",
            "integrations": [
                "Panorama",
                "palo_alto_networks_pan_os_edl_management"
            ],
            "instance_names": "palo_alto_firewall_9.0",
            "timeout": 300
        },
        {
            "integrations": "Snowflake",
            "playbookID": "Snowflake-Test"
        },
        {
            "playbookID": "Account Enrichment - Generic v2.1 - Test",
            "integrations": "Active Directory Query v2",
            "instance_names": "active_directory_ninja"
        },
        {
            "integrations": "Cisco Umbrella Investigate",
            "playbookID": "Domain Enrichment - Generic v2 - Test"
        },
        {
            "integrations": "Google BigQuery",
            "playbookID": "Google BigQuery Test"
        },
        {
            "integrations": "Zoom",
            "playbookID": "Zoom_Test"
        },
        {
            "playbookID": "IP Enrichment - Generic v2 - Test",
            "integrations": "Threat Crowd",
            "fromversion": "4.1.0"
        },
        {
            "integrations": "Cherwell",
            "playbookID": "Cherwell Example Scripts - test"
        },
        {
            "integrations": "Cherwell",
            "playbookID": "Cherwell - test"
        },
        {
            "integrations": "CarbonBlackProtectionV2",
            "playbookID": "Carbon Black Enterprise Protection V2 Test"
        },
        {
            "integrations": "Active Directory Query v2",
            "instance_names": "active_directory_ninja",
            "playbookID": "Test ADGetUser Fails with no instances 'Active Directory Query' (old version)"
        },
        {
            "integrations": "MITRE ATT&CK v2",
            "playbookID": "FeedMitreAttackv2_test",
            "memory_threshold": 150
        },
        {
            "integrations": "MITRE ATT&CK v2",
            "playbookID": "ExtractAttackPattern-Test",
            "memory_threshold": 150,
            "fromversion": "6.2.0"
        },
        {
            "integrations": "ANYRUN",
            "playbookID": "ANYRUN-Test"
        },
        {
            "integrations": "ANYRUN",
            "playbookID": "Detonate File - ANYRUN - Test"
        },
        {
            "integrations": "ANYRUN",
            "playbookID": "Detonate URL - ANYRUN - Test"
        },
        {
            "integrations": "Netcraft",
            "playbookID": "Netcraft test"
        },
        {
            "integrations": "EclecticIQ Platform",
            "playbookID": "EclecticIQ Test"
        },
        {
            "playbookID": "FormattingPerformance - Test",
            "fromversion": "5.0.0"
        },
        {
            "integrations": "AWS - EC2",
            "instance_names": "AWS - EC2",
            "playbookID": "AWS - EC2 Test Playbook",
            "fromversion": "5.0.0",
            "memory_threshold": 90
        },
        {
            "integrations": "AWS - EC2",
            "playbookID": "d66e5f86-e045-403f-819e-5058aa603c32"
        },
        {
            "integrations": "ANYRUN",
            "playbookID": "Detonate File From URL - ANYRUN - Test"
        },
        {
            "integrations": "AWS - CloudTrail",
            "playbookID": "3da2e31b-f114-4d7f-8702-117f3b498de9"
        },
        {
            "integrations": "carbonblackprotection",
            "playbookID": "67b0f25f-b061-4468-8613-43ab13147173"
        },
        {
            "integrations": "DomainTools",
            "playbookID": "DomainTools-Test"
        },
        {
            "integrations": "Exabeam",
            "playbookID": "Exabeam - Test"
        },
        {
            "integrations": "Cisco Spark",
            "playbookID": "Cisco Spark Test New"
        },
        {
            "integrations": "Remedy On-Demand",
            "playbookID": "Remedy-On-Demand-Test"
        },
        {
            "playbookID": "ssdeepreputationtest"
        },
        {
            "playbookID": "TestIsEmailAddressInternal"
        },
        {
            "integrations": "Google Cloud Compute",
            "playbookID": "GoogleCloudCompute-Test"
        },
        {
            "integrations": "AWS - S3",
            "playbookID": "97393cfc-2fc4-4dfe-8b6e-af64067fc436",
            "memory_threshold": 80
        },
        {
            "integrations": "Image OCR",
            "playbookID": "TestImageOCR"
        },
        {
            "integrations": "fireeye",
            "playbookID": "Detonate File - FireEye AX - Test"
        },
        {
            "integrations": [
                "Rasterize",
                "Image OCR"
            ],
            "playbookID": "Rasterize Test",
            "fromversion": "5.0.0"
        },
        {
            "integrations": "Rasterize",
            "playbookID": "RasterizeImageTest",
            "fromversion": "5.0.0"
        },
        {
            "integrations": "Ipstack",
            "playbookID": "Ipstack_Test"
        },
        {
            "integrations": "Perch",
            "playbookID": "Perch-Test"
        },
        {
            "integrations": "Forescout",
            "playbookID": "Forescout-Test"
        },
        {
            "integrations": "GitHub",
            "playbookID": "Git_Integration-Test"
        },
        {
            "integrations": "GitHub IAM",
            "playbookID": "Github IAM - Test Playbook",
            "fromversion": "6.1.0"
        },
        {
            "integrations": "LogRhythmRest",
            "playbookID": "LogRhythm REST test"
        },
        {
            "integrations": "AlienVault USM Anywhere",
            "playbookID": "AlienVaultUSMAnywhereTest"
        },
        {
            "playbookID": "PhishLabsTestPopulateIndicators"
        },
        {
            "playbookID": "Test_HTMLtoMD"
        },
        {
            "integrations": "PhishLabs IOC",
            "playbookID": "PhishLabsIOC TestPlaybook",
            "fromversion": "4.1.0"
        },
        {
            "integrations": "PerceptionPoint",
            "playbookID": "PerceptionPoint Test",
            "fromversion": "4.1.0"
        },
        {
            "integrations": "vmray",
            "playbookID": "VMRay-Test-File",
            "fromversion": "5.5.0"
        },
        {
            "integrations": "vmray",
            "playbookID": "File Enrichment - VMRay - Test",
            "fromversion": "5.0.0"
        },
        {
            "integrations": "AutoFocus V2",
            "playbookID": "AutoFocus V2 test",
            "fromversion": "5.0.0",
            "timeout": 1000
        },
        {
            "playbookID": "Process Email - Generic for Rasterize"
        },
        {
            "playbookID": "Send Investigation Summary Reports - Test",
            "integrations": "EWS Mail Sender",
            "fromversion": "4.5.0",
            "memory_threshold": 100
        },
        {
            "integrations": "Flashpoint",
            "playbookID": "Flashpoint_event-Test"
        },
        {
            "integrations": "Flashpoint",
            "playbookID": "Flashpoint_forum-Test"
        },
        {
            "integrations": "Flashpoint",
            "playbookID": "Flashpoint_report-Test"
        },
        {
            "integrations": "Flashpoint",
            "playbookID": "Flashpoint_reputation-Test"
        },
        {
            "integrations": "BluecatAddressManager",
            "playbookID": "Bluecat Address Manager test"
        },
        {
            "integrations": "MailListener - POP3 Beta",
            "playbookID": "MailListener-POP3 - Test"
        },
        {
            "playbookID": "sumList - Test"
        },
        {
            "integrations": "VulnDB",
            "playbookID": "Test-VulnDB"
        },
        {
            "integrations": "Shodan_v2",
            "playbookID": "Test-Shodan_v2",
            "timeout": 1000
        },
        {
            "integrations": "Threat Crowd",
            "playbookID": "ThreatCrowd - Test"
        },
        {
            "integrations": "GoogleDocs",
            "playbookID": "GoogleDocs-test"
        },
        {
            "playbookID": "Request Debugging - Test",
            "fromversion": "5.0.0"
        },
        {
            "integrations": "Kaspersky Security Center",
            "playbookID": "Kaspersky Security Center - Test",
            "fromversion": "5.5.0"
        },
        {
            "playbookID": "Test Convert file hash to corresponding hashes",
            "fromversion": "4.5.0",
            "integrations": "VirusTotal",
            "instance_names": "virus_total_general"
        },
        {
            "playbookID": "PAN-OS Query Logs For Indicators Test",
            "fromversion": "5.5.0",
            "timeout": 1500,
            "integrations": "Panorama",
            "instance_names": "palo_alto_panorama"
        },
        {
            "integrations": "Hybrid Analysis",
            "playbookID": "HybridAnalysis-Test",
            "timeout": 500,
            "fromversion": "4.1.0",
            "is_mockable": false
        },
        {
            "integrations": "Elasticsearch v2",
            "instance_names": "es_v7",
            "playbookID": "Elasticsearch_v2_test"
        },
        {
            "integrations": "ElasticsearchFeed",
            "instance_names": "es_demisto_feed",
            "playbookID": "Elasticsearch_Fetch_Demisto_Indicators_Test",
            "fromversion": "5.5.0"
        },
        {
            "integrations": "ElasticsearchFeed",
            "instance_names": "es_generic_feed",
            "playbookID": "Elasticsearch_Fetch_Custom_Indicators_Test",
            "fromversion": "5.5.0"
        },
        {
            "integrations": "Elasticsearch v2",
            "instance_names": "es_v6",
            "playbookID": "Elasticsearch_v2_test-v6"
        },
        {
            "integrations": "PolySwarm",
            "playbookID": "PolySwarm-Test"
        },
        {
            "integrations": "Kennav2",
            "playbookID": "Kenna Test"
        },
        {
            "integrations": "SecurityAdvisor",
            "playbookID": "SecurityAdvisor-Test",
            "fromversion": "4.5.0"
        },
        {
            "integrations": "Google Key Management Service",
            "playbookID": "Google-KMS-test",
            "pid_threshold": 6,
            "memory_threshold": 60
        },
        {
            "integrations": "SecBI",
            "playbookID": "SecBI - Test"
        },
        {
            "playbookID": "ExtractFQDNFromUrlAndEmail-Test"
        },
        {
            "integrations": "EWS v2",
            "playbookID": "Get EWS Folder Test",
            "fromversion": "4.5.0",
            "instance_names": "ewv2_regular",
            "timeout": 1200
        },
        {
            "integrations": "EWSO365",
            "playbookID": "EWS_O365_test",
            "fromversion": "5.0.0"
        },
        {
            "integrations": "EWSO365",
            "playbookID": "EWS_O365_send_mail_test",
            "fromversion": "5.0.0"
        },
        {
            "integrations": "QRadar_v2",
            "playbookID": "QRadar Indicator Hunting Test",
            "timeout": 600,
            "fromversion": "6.0.0"
        },
        {
            "integrations": "QRadar v3",
            "playbookID": "QRadar - Get Offense Logs Test",
            "timeout": 600,
            "fromversion": "6.0.0"
        },
        {
            "playbookID": "SetAndHandleEmpty test",
            "fromversion": "4.5.0"
        },
        {
            "integrations": "Tanium v2",
            "playbookID": "Tanium v2 - Test"
        },
        {
            "integrations": "Office 365 Feed",
            "playbookID": "Office365_Feed_Test",
            "fromversion": "5.5.0"
        },
        {
            "integrations": "GoogleCloudTranslate",
            "playbookID": "GoogleCloudTranslate-Test",
            "pid_threshold": 9
        },
        {
            "integrations": "Infoblox",
            "playbookID": "Infoblox Test"
        },
        {
            "integrations": "BPA",
            "playbookID": "Test-BPA",
            "fromversion": "4.5.0"
        },
        {
            "playbookID": "GetValuesOfMultipleFIelds Test",
            "fromversion": "4.5.0"
        },
        {
            "playbookID": "IsInternalHostName Test",
            "fromversion": "4.5.0"
        },
        {
            "playbookID": "DigitalGuardian-Test",
            "integrations": "Digital Guardian",
            "fromversion": "5.0.0"
        },
        {
            "integrations": "SplunkPy",
            "playbookID": "Splunk Indicator Hunting Test",
            "fromversion": "5.0.0",
            "memory_threshold": 500,
            "instance_names": "use_default_handler"
        },
        {
            "integrations": "BPA",
            "playbookID": "Test-BPA_Integration",
            "fromversion": "4.5.0"
        },
        {
            "integrations": "AutoFocus Feed",
            "playbookID": "playbook-FeedAutofocus_test",
            "fromversion": "5.5.0"
        },
        {
            "integrations": "AutoFocus Daily Feed",
            "playbookID": "playbook-FeedAutofocus_daily_test",
            "fromversion": "5.5.0"
        },
        {
            "integrations": "PaloAltoNetworks_PrismaCloudCompute",
            "playbookID": "PaloAltoNetworks_PrismaCloudCompute-Test"
        },
        {
            "integrations": "SaasSecurity",
            "playbookID": "SaasSecurity-Test"
        },
        {
            "integrations": "Recorded Future Feed",
            "playbookID": "RecordedFutureFeed - Test",
            "instance_names": "recorded_future_feed",
            "timeout": 1000,
            "fromversion": "5.5.0",
            "memory_threshold": 86
        },
        {
            "integrations": "Recorded Future Feed",
            "playbookID": "RecordedFutureFeed - Test",
            "instance_names": "recorded_future_feed_with_risk_rules",
            "timeout": 1000,
            "fromversion": "5.5.0",
            "memory_threshold": 86
        },
        {
            "integrations": "Expanse",
            "playbookID": "test-Expanse-Playbook",
            "fromversion": "5.0.0"
        },
        {
            "integrations": "Expanse",
            "playbookID": "test-Expanse",
            "fromversion": "5.0.0"
        },
        {
            "integrations": "DShield Feed",
            "playbookID": "playbook-DshieldFeed_test",
            "fromversion": "5.5.0",
            "is_mockable": false
        },
        {
            "integrations": "AlienVault Reputation Feed",
            "playbookID": "AlienVaultReputationFeed_Test",
            "fromversion": "5.5.0",
            "memory_threshold": 190
        },
        {
            "integrations": "BruteForceBlocker Feed",
            "playbookID": "playbook-BruteForceBlocker_test",
            "fromversion": "5.5.0",
            "memory_threshold": 190
        },
        {
            "integrations": "F5Silverline",
            "playbookID": "F5Silverline_TestPlaybook",
            "fromversion": "6.0.0",
            "memory_threshold": 190
        },
        {
            "integrations": "Carbon Black Enterprise EDR",
            "playbookID": "Carbon Black Enterprise EDR Test",
            "fromversion": "5.0.0"
        },
        {
            "integrations": "MongoDB Key Value Store",
            "playbookID": "MongoDB KeyValueStore - Test",
            "pid_threshold": 12,
            "fromversion": "5.0.0"
        },
        {
            "integrations": "MongoDB Log",
            "playbookID": "MongoDBLog - Test",
            "pid_threshold": 12,
            "fromversion": "5.0.0"
        },
        {
            "integrations": "Google Chronicle Backstory",
            "playbookID": "Google Chronicle Backstory Asset - Test",
            "fromversion": "5.0.0"
        },
        {
            "integrations": "Google Chronicle Backstory",
            "playbookID": "Google Chronicle Backstory IOC Details - Test",
            "fromversion": "5.0.0"
        },
        {
            "integrations": "Google Chronicle Backstory",
            "playbookID": "Google Chronicle Backstory List Alerts - Test",
            "fromversion": "5.0.0"
        },
        {
            "integrations": "Google Chronicle Backstory",
            "playbookID": "Google Chronicle Backstory List IOCs - Test",
            "fromversion": "5.0.0"
        },
        {
            "integrations": "Google Chronicle Backstory",
            "playbookID": "Google Chronicle Backstory Reputation - Test",
            "fromversion": "5.0.0"
        },
        {
            "integrations": "Google Chronicle Backstory",
            "playbookID": "Google Chronicle Backstory List Events - Test",
            "fromversion": "5.0.0"
        },
        {
            "integrations": "Feodo Tracker IP Blocklist Feed",
            "instance_names": "feodo_tracker_ip_currently__active",
            "playbookID": "playbook-feodotrackeripblock_test_currently__active",
            "fromversion": "5.5.0"
        },
        {
            "integrations": "Feodo Tracker IP Blocklist Feed",
            "instance_names": "feodo_tracker_ip_30_days",
            "playbookID": "playbook-feodotrackeripblock_test_30_days",
            "fromversion": "5.5.0"
        },
        {
            "integrations": "Code42",
            "playbookID": "Code42-Test",
            "fromversion": "5.0.0",
            "timeout": 600
        },
        {
            "playbookID": "Code42 File Search Test",
            "integrations": "Code42",
            "fromversion": "5.0.0"
        },
        {
            "playbookID": "FetchIndicatorsFromFile-test",
            "fromversion": "5.5.0"
        },
        {
            "integrations": "RiskSense",
            "playbookID": "RiskSense Get Apps - Test"
        },
        {
            "integrations": "RiskSense",
            "playbookID": "RiskSense Get Host Detail - Test"
        },
        {
            "integrations": "RiskSense",
            "playbookID": "RiskSense Get Host Finding Detail - Test"
        },
        {
            "integrations": "RiskSense",
            "playbookID": "RiskSense Get Hosts - Test"
        },
        {
            "integrations": "RiskSense",
            "playbookID": "RiskSense Get Host Findings - Test"
        },
        {
            "integrations": "RiskSense",
            "playbookID": "RiskSense Get Unique Cves - Test"
        },
        {
            "integrations": "RiskSense",
            "playbookID": "RiskSense Get Unique Open Findings - Test"
        },
        {
            "integrations": "RiskSense",
            "playbookID": "RiskSense Get Apps Detail - Test"
        },
        {
            "integrations": "RiskSense",
            "playbookID": "RiskSense Apply Tag - Test"
        },
        {
            "integrations": "Indeni",
            "playbookID": "Indeni_test",
            "fromversion": "5.0.0"
        },
        {
            "integrations": "SafeBreach v2",
            "playbookID": "playbook-SafeBreach-Test",
            "fromversion": "5.5.0"
        },
        {
            "integrations": "AlienVault OTX TAXII Feed",
            "playbookID": "playbook-feedalienvaultotx_test",
            "fromversion": "5.5.0"
        },
        {
            "playbookID": "ExtractDomainAndFQDNFromUrlAndEmail-Test",
            "fromversion": "5.5.0"
        },
        {
            "integrations": "Cortex Data Lake",
            "playbookID": "Cortex Data Lake Test",
            "instance_names": "cdl_prod",
            "fromversion": "4.5.0"
        },
        {
            "integrations": "Cortex Data Lake",
            "playbookID": "Cortex Data Lake Test",
            "instance_names": "cdl_dev",
            "fromversion": "4.5.0"
        },
        {
            "integrations": "MongoDB",
            "playbookID": "MongoDB - Test"
        },
        {
            "integrations": "DNSDB_v2",
            "playbookID": "DNSDB-Test",
            "fromversion": "5.0.0"
        },
        {
            "playbookID": "DBotCreatePhishingClassifierV2FromFile-Test",
            "timeout": 60000,
            "fromversion": "6.1.0",
            "instance_names": "ml_dummy_prod",
            "integrations": "AzureWAF"
        },
        {
            "integrations": "IBM Resilient Systems",
            "playbookID": "IBM Resilient Systems Test"
        },
        {
            "integrations": [
                "Prisma Access",
                "Prisma Access Egress IP feed"
            ],
            "playbookID": "Prisma_Access_Egress_IP_Feed-Test",
            "timeout": 60000,
            "fromversion": "5.5.0",
            "nightly": true
        },
        {
            "integrations": "Prisma Access",
            "playbookID": "Prisma_Access-Test",
            "timeout": 60000,
            "fromversion": "5.5.0",
            "nightly": true
        },
        {
            "playbookID": "EvaluateMLModllAtProduction-Test",
            "fromversion": "5.5.0"
        },
        {
            "integrations": "Google IP Ranges Feed",
            "playbookID": "Fetch Indicators Test",
            "fromversion": "6.0.0"
        },
        {
            "integrations": "Azure AD Connect Health Feed",
            "playbookID": "FeedAzureADConnectHealth_Test",
            "fromversion": "5.5.0"
        },
        {
            "integrations": "Zoom Feed",
            "playbookID": "FeedZoom_Test",
            "fromversion": "5.5.0"
        },
        {
            "playbookID": "PCAP Analysis Test",
            "integrations": [
                "ipinfo",
                "WildFire-v2"
            ],
            "fromversion": "5.0.0",
            "timeout": 1200
        },
        {
            "integrations": "Workday",
            "playbookID": "Workday - Test",
            "fromversion": "5.0.0",
            "timeout": 600
        },
        {
            "integrations": "Unit42 Feed",
            "playbookID": "Unit42 Feed - Test",
            "fromversion": "5.5.0",
            "timeout": 600
        },
        {
            "integrations": "CrowdStrikeMalquery",
            "playbookID": "CrowdStrikeMalquery-Test",
            "fromversion": "5.0.0",
            "timeout": 2500
        },
        {
            "integrations": "Sixgill_Darkfeed",
            "playbookID": "Sixgill-Darkfeed_Test",
            "fromversion": "5.5.0"
        },
        {
            "playbookID": "hashIncidentFields-test",
            "fromversion": "4.5.0",
            "timeout": 60000
        },
        {
            "integrations": "RSA Archer v2",
            "playbookID": "Archer v2 - Test",
            "fromversion": "5.0.0",
            "timeout": 600
        },
        {
            "integrations": "WootCloud",
            "playbookID": "TestWootCloudPlaybook",
            "fromversion": "5.0.0"
        },
        {
            "integrations": "Ivanti Heat",
            "playbookID": "Ivanti Heat - Test"
        },
        {
            "integrations": "MicrosoftCloudAppSecurity",
            "playbookID": "MicrosoftCloudAppSecurity-Test"
        },
        {
            "integrations": "Blueliv ThreatCompass",
            "playbookID": "Blueliv_ThreatCompass_test",
            "fromversion": "5.0.0"
        },
        {
            "playbookID": "IncreaseIncidentSeverity-Test",
            "fromversion": "5.0.0"
        },
        {
            "integrations": "TrendMicro Cloud App Security",
            "playbookID": "playbook_TrendmicroCAS_Test",
            "fromversion": "5.0.0",
            "timeout": 300
        },
        {
            "playbookID": "IfThenElse-Test",
            "fromversion": "5.0.0"
        },
        {
            "integrations": "Imperva WAF",
            "playbookID": "Imperva WAF - Test"
        },
        {
            "integrations": "CheckPointFirewall_v2",
            "playbookID": "checkpoint-testplaybook",
            "timeout": 500,
            "nightly": true
        },
        {
            "playbookID": "FailedInstances - Test",
            "integrations": "Whois",
            "fromversion": "4.5.0"
        },
        {
            "integrations": "F5 ASM",
            "playbookID": "playbook-F5_ASM-Test",
            "timeout": 600,
            "fromversion": "5.0.0",
            "nightly": true
        },
        {
            "playbookID": "Hatching Triage - Detonate File",
            "integrations": "Hatching Triage",
            "fromversion": "5.5.0"
        },
        {
            "integrations": "Rundeck",
            "playbookID": "Rundeck_test",
            "fromversion": "5.5.0",
            "is_mockable": false
        },
        {
            "playbookID": "Field polling test",
            "timeout": 600,
            "fromversion": "5.0.0"
        },
        {
            "integrations": "Generic Webhook",
            "playbookID": "Generic Webhook - Test",
            "fromversion": "5.5.0"
        },
        {
            "integrations": "Palo Alto Networks Enterprise DLP",
            "playbookID": "Palo_Alto_Networks_Enterprise_DLP - Test",
            "fromversion": "5.0.0"
        },
        {
            "integrations": "Cryptocurrency",
            "playbookID": "Cryptocurrency-Test",
            "is_mockable": false
        },
        {
            "integrations": "Public DNS Feed",
            "playbookID": "Public_DNS_Feed_Test",
            "fromversion": "5.5.0"
        },
        {
            "integrations": "BitcoinAbuse",
            "playbookID": "BitcoinAbuse-test",
            "fromversion": "5.5.0"
        },
        {
            "integrations": "ExpanseV2",
            "playbookID": "ExpanseV2 Test",
            "fromversion": "6.0.0"
        },
        {
            "integrations": "FeedExpanse",
            "playbookID": "Feed Expanse Test",
            "fromversion": "6.0.0"
        },
        {
            "integrations": "MicrosoftGraphIdentityandAccess",
            "playbookID": "Identity & Access test playbook"
        },
        {
            "integrations": "MicrosoftPolicyAndComplianceAuditLog",
            "playbookID": "Audit Log - Test"
        },
        {
            "integrations": "Nutanix Hypervisor",
            "playbookID": "Nutanix-test"
        },
        {
            "integrations": "Azure Storage",
            "playbookID": "Azure Storage - Test"
        },
        {
            "integrations": "MicrosoftGraphApplications",
            "playbookID": "MSGraph Applications Test"
        },
        {
            "integrations": "EWS Extension Online Powershell v2",
            "playbookID": "EWS Extension: Powershell Online V2 Test",
            "fromversion": "6.0.0",
            "toversion": "6.0.9",
            "timeout": 250
        },
        {
            "integrations": "VirusTotal (API v3)",
            "playbookID": "VirusTotal (API v3) Detonate Test",
            "instance_names": [
                "virus_total_v3",
                "virus_total_v3_premium"
            ],
            "is_mockable": false
        },
        {
            "integrations": "VirusTotal (API v3)",
            "playbookID": "VirusTotalV3-test",
            "instance_names": [
                "virus_total_v3"
            ],
            "fromversion": "5.5.0"
        },
        {
            "integrations": "HostIo",
            "playbookID": "HostIo_Test"
        },
        {
            "playbookID": "CreateCertificate-Test",
            "fromversion": "5.5.0"
        },
        {
            "integrations": "LogPoint SIEM Integration",
            "playbookID": "LogPoint SIEM Integration - Test Playbook 1"
        },
        {
            "integrations": "LogPoint SIEM Integration",
            "playbookID": "LogPoint SIEM Integration - Test Playbook 2"
        },
        {
            "integrations": "Cisco Stealthwatch",
            "fromversion": "5.5.0",
            "playbookID": "Cisco Stealthwatch Test"
        },
        {
            "integrations": "cymulate_v2",
            "playbookID": "Cymulate V2 Test",
            "fromversion": "6.0.0"
        },
        {
            "integrations": "OpenCTI",
            "playbookID": "OpenCTI Test",
            "fromversion": "5.0.0"
        },
        {
            "integrations": "Microsoft Graph API",
            "playbookID": "Microsoft Graph API - Test",
            "fromversion": "5.0.0"
        },
        {
            "integrations": "QRadar v3",
            "playbookID": "QRadar_v3-test",
            "fromversion": "6.0.0"
        },
        {
            "playbookID": "DbotPredictOufOfTheBoxTest",
            "fromversion": "4.5.0",
            "timeout": 1000
        },
        {
            "playbookID": "DbotPredictOufOfTheBoxTestV2",
            "fromversion": "5.5.0",
            "timeout": 1000
        },
        {
            "integrations": "HPEArubaClearPass",
            "playbookID": "HPEArubaClearPass_TestPlaybook",
            "fromversion": "6.0.0"
        },
        {
            "integrations": "CrowdstrikeFalcon",
            "playbookID": "Get endpoint details - Generic - test",
            "fromversion": "5.5.0"
        },
        {
            "integrations": "CrowdstrikeFalcon",
            "playbookID": "Isolate and unisolate endpoint - test",
            "fromversion": "5.5.0"
        },
        {
            "integrations": "VirusTotal - Premium (API v3)",
            "playbookID": "VirusTotal Premium v3 TestPlaybook",
            "fromversion": "5.5.0"
        },
        {
            "integrations": "Armis",
            "playbookID": "Armis-Test",
            "fromversion": "5.5.0"
        },
        {
            "playbookID": "Tidy - Test",
            "integrations": [
                "AWS - EC2",
                "Demisto REST API",
                "Tidy"
            ],
            "instance_names": [
                "aws_alloacte_host"
            ],
            "fromversion": "6.0.0",
            "nightly": true
        },
        {
            "integrations": "Trend Micro Deep Security",
            "playbookID": "Trend Micro Deep Security - Test"
        },
        {
            "integrations": "Carbon Black Endpoint Standard",
            "playbookID": "carbonBlackEndpointStandardTestPlaybook",
            "fromversion": "5.5.0",
            "is_mockable": false
        },
        {
            "integrations": "Proofpoint TAP v2",
            "playbookID": "ProofpointTAP-Test"
        },
        {
            "integrations": "QualysV2",
            "playbookID": "QualysVulnerabilityManagement-Test",
            "fromversion": "5.5.0",
            "timeout": 3000
        },
        {
            "integrations": "ThreatExchange v2",
            "playbookID": "ThreatExchangeV2-test",
            "fromversion": "5.5.0"
        },
        {
            "integrations": "NetscoutAED",
            "playbookID": "NetscoutAED-Test",
            "fromversion": "5.5.0"
        },
        {
            "integrations": "VMware Workspace ONE UEM (AirWatch MDM)",
            "playbookID": "VMware Workspace ONE UEM (AirWatch MDM)-Test",
            "fromversion": "6.0.0"
        },
        {
            "integrations": "CarbonBlackLiveResponseCloud",
            "playbookID": "CarbonBlackLiveResponseCloud-Test",
            "fromversion": "5.5.0",
            "is_mockable": false
        },
        {
            "playbookID": "EDL Performance Test",
            "instance_names": "edl_auto",
            "integrations": [
                "EDL",
                "Create-Mock-Feed-Relationships"
            ],
            "fromversion": "6.0.0",
            "timeout": 3500,
            "memory_threshold": 900,
            "pid_threshold": 12,
            "context_print_dt": "EDLHey"
        },
        {
            "playbookID": "Export Indicators Performance Test",
            "instance_names": "eis_auto",
            "integrations": [
                "ExportIndicators",
                "Create-Mock-Feed-Relationships"
            ],
            "fromversion": "6.0.0",
            "timeout": 3500,
            "memory_threshold": 900,
            "pid_threshold": 12,
            "context_print_dt": "EISHey"
        },
        {
            "integrations": "jamf v2",
            "playbookID": "Jamf_v2_test",
            "fromversion": "5.5.0"
        },
        {
            "integrations": "GuardiCore v2",
            "playbookID": "GuardiCoreV2-Test",
            "fromversion": "6.0.0"
        },
        {
            "playbookID": "DBot Build Phishing Classifier Test - Multiple Algorithms",
            "timeout": 60000,
            "fromversion": "6.1.0",
            "instance_names": "ml_dummy_prod",
            "integrations": "AzureWAF"
        },
        {
            "integrations": [
                "AutoFocus Daily Feed",
                "Demisto REST API"
            ],
            "playbookID": "Fetch Indicators Test",
            "fromversion": "6.0.0",
            "is_mockable": false,
            "timeout": 2400
        },
        {
            "integrations": "SOCRadarIncidents",
            "playbookID": "SOCRadarIncidents-Test"
        },
        {
            "integrations": "SOCRadarThreatFusion",
            "playbookID": "SOCRadarThreatFusion-Test"
        },
        {
            "integrations": "TheHive Project",
            "playbookID": "Playbook_TheHiveProject_Test",
            "fromversion": "6.0.0"
        },
        {
            "integrations": [
                "ServiceNow v2",
                "Demisto REST API"
            ],
            "playbookID": "Fetch Incidents Test",
            "instance_names": "snow_basic_auth",
            "fromversion": "6.0.0",
            "is_mockable": false,
            "timeout": 2400
        },
        {
            "integrations": [
                "MalwareBazaar Feed",
                "Demisto REST API"
            ],
            "playbookID": "Fetch Indicators Test",
            "fromversion": "6.0.0",
            "is_mockable": false,
            "instance_names": "malwarebazzar_auto",
            "timeout": 2400
        },
        {
            "playbookID": "SolarWinds-Test",
            "fromversion": "5.5.0",
            "integrations": [
                "SolarWinds"
            ]
        },
        {
            "playbookID": "BastilleNetworks-Test",
            "fromversion": "5.0.0",
            "integrations": [
                "Bastille Networks"
            ]
        },
        {
            "playbookID": "bc993d1a-98f5-4554-8075-68a38004c119",
            "fromversion": "5.0.0",
            "integrations": [
                "Gamma"
            ]
        },
        {
            "playbookID": "Service Desk Plus (On-Premise) Test",
            "fromversion": "5.0.0",
            "integrations": [
                "ServiceDeskPlus (On-Premise)"
            ]
        },
        {
            "playbookID": "IronDefense Test",
            "fromversion": "5.0.0",
            "integrations": [
                "IronDefense"
            ]
        },
        {
            "playbookID": "AgariPhishingDefense-Test",
            "fromversion": "5.0.0",
            "integrations": [
                "Agari Phishing Defense"
            ]
        },
        {
            "playbookID": "SecurityIntelligenceServicesFeed - Test",
            "fromversion": "5.5.0",
            "integrations": [
                "SecurityIntelligenceServicesFeed"
            ]
        },
        {
            "playbookID": "FeedTalosTestPlaybook",
            "fromversion": "5.5.0",
            "integrations": [
                "Talos Feed"
            ]
        },
        {
            "playbookID": "Netscout Arbor Sightline - Test Playbook",
            "fromversion": "5.5.0",
            "integrations": [
                "NetscoutArborSightline"
            ]
        },
        {
            "playbookID": "test_MsGraphFiles",
            "fromversion": "5.0.0",
            "integrations": [
                "Microsoft_Graph_Files"
            ]
        },
        {
            "playbookID": "AlphaVantage Test Playbook",
            "fromversion": "6.0.0",
            "integrations": [
                "AlphaVantage"
            ]
        },
        {
            "playbookID": "Azure SQL - Test",
            "fromversion": "5.0.0",
            "integrations": [
                "Azure SQL Management"
            ]
        },
        {
            "playbookID": "Sophos Central Test",
            "fromversion": "5.0.0",
            "integrations": [
                "Sophos Central"
            ]
        },
        {
            "playbookID": "Microsoft Graph Groups - Test",
            "fromversion": "5.0.0",
            "integrations": [
                "Microsoft Graph Groups"
            ]
        },
        {
            "playbookID": "Humio-Test",
            "fromversion": "5.0.0",
            "integrations": [
                "Humio"
            ]
        },
        {
            "playbookID": "Blueliv_ThreatContext_test",
            "fromversion": "5.0.0",
            "integrations": [
                "Blueliv ThreatContext"
            ]
        },
        {
            "playbookID": "Darktrace Test Playbook",
            "fromversion": "6.0.0",
            "integrations": [
                "Darktrace"
            ]
        },
        {
            "playbookID": "Recorded Future Test Playbook",
            "fromversion": "5.0.0",
            "integrations": [
                "Recorded Future v2"
            ]
        },
        {
            "playbookID": "get_file_sample_by_hash_-_cylance_protect_-_test",
            "fromversion": "5.0.0",
            "integrations": [
                "Cylance Protect v2"
            ]
        },
        {
            "playbookID": "EDL Indicator Performance Test",
            "fromversion": "6.0.0"
        },
        {
            "playbookID": "EDL Performance Test - Concurrency",
            "fromversion": "6.0.0"
        },
        {
            "playbookID": "Venafi - Test",
            "fromversion": "5.0.0",
            "integrations": [
                "Venafi"
            ]
        },
        {
            "playbookID": "3da36d51-3cdf-4120-882a-cee03b038b89",
            "fromversion": "5.0.0",
            "integrations": [
                "FortiManager"
            ]
        },
        {
            "playbookID": "X509Certificate Test Playbook",
            "fromversion": "6.0.0"
        },
        {
            "playbookID": "Pcysys-Test",
            "fromversion": "5.0.0",
            "integrations": [
                "Pentera"
            ]
        },
        {
            "playbookID": "Pentera Run Scan and Create Incidents - Test",
            "fromversion": "5.0.0",
            "integrations": [
                "Pentera"
            ]
        },
        {
            "playbookID": "Google Chronicle Backstory List Detections - Test",
            "fromversion": "5.0.0",
            "integrations": [
                "Google Chronicle Backstory"
            ]
        },
        {
            "playbookID": "Google Chronicle Backstory List Rules - Test",
            "fromversion": "5.0.0",
            "integrations": [
                "Google Chronicle Backstory"
            ]
        },
        {
            "playbookID": "McAfee ESM v2 - Test",
            "fromversion": "5.0.0",
            "integrations": [
                "McAfee ESM v2"
            ]
        },
        {
            "playbookID": "McAfee ESM Watchlists - Test",
            "fromversion": "5.0.0",
            "integrations": [
                "McAfee ESM v2"
            ]
        },
        {
            "playbookID": "Acalvio Sample Playbook",
            "fromversion": "5.0.0",
            "integrations": [
                "Acalvio ShadowPlex"
            ]
        },
        {
            "playbookID": "playbook-SophosXGFirewall-test",
            "fromversion": "5.0.0",
            "integrations": [
                "sophos_firewall"
            ]
        },
        {
            "playbookID": "CircleCI-Test",
            "fromversion": "5.5.0",
            "integrations": [
                "CircleCI"
            ]
        },
        {
            "playbookID": "XMCyberIntegration-Test",
            "fromversion": "6.0.0",
            "integrations": [
                "XMCyber"
            ]
        },
        {
            "playbookID": "a60ae34e-7a00-4a06-81ca-2ca6ea1d58ba",
            "fromversion": "6.0.0",
            "integrations": [
                "AnsibleAlibabaCloud"
            ]
        },
        {
            "playbookID": "Carbon Black Enterprise EDR Process Search Test",
            "fromversion": "5.0.0",
            "integrations": [
                "Carbon Black Enterprise EDR"
            ]
        },
        {
            "playbookID": "Logzio - Test",
            "fromversion": "5.0.0",
            "integrations": [
                "Logz.io"
            ]
        },
        {
            "playbookID": "PAN-OS Create Or Edit Rule Test",
            "fromversion": "6.1.0",
            "integrations": [
                "Panorama"
            ]
        },
        {
            "playbookID": "GoogleCloudSCC-Test",
            "fromversion": "5.0.0",
            "integrations": [
                "GoogleCloudSCC"
            ]
        },
        {
            "playbookID": "SailPointIdentityNow-Test",
            "fromversion": "6.0.0",
            "integrations": [
                "SailPointIdentityNow"
            ]
        },
        {
            "playbookID": "playbook-Cyberint_Test",
            "fromversion": "5.0.0",
            "integrations": [
                "cyberint"
            ]
        },
        {
            "playbookID": "Druva-Test",
            "fromversion": "5.0.0",
            "integrations": [
                "Druva Ransomware Response"
            ]
        },
        {
            "playbookID": "LogPoint SIEM Integration - Test Playbook 3",
            "fromversion": "6.0.0",
            "integrations": [
                "LogPoint SIEM Integration"
            ]
        },
        {
            "playbookID": "TestGraPlayBook",
            "fromversion": "5.0.0",
            "integrations": [
                "Gurucul-GRA"
            ]
        },
        {
            "playbookID": "TestGreatHornPlaybook",
            "fromversion": "6.0.0",
            "integrations": [
                "GreatHorn"
            ]
        },
        {
            "playbookID": "Microsoft Defender Advanced Threat Protection - Test",
            "fromversion": "5.0.0",
            "integrations": [
                "Microsoft Defender Advanced Threat Protection"
            ]
        },
        {
            "playbookID": "Polygon-Test",
            "fromversion": "5.0.0",
            "integrations": [
                "Group-IB TDS Polygon"
            ]
        },
        {
            "playbookID": "TrustwaveSEG-Test",
            "fromversion": "5.0.0",
            "integrations": [
                "trustwave secure email gateway"
            ]
        },
        {
            "playbookID": "MicrosoftGraphMail-Test",
            "fromversion": "5.0.0",
            "integrations": [
                "MicrosoftGraphMail"
            ]
        },
        {
            "playbookID": "PassiveTotal_v2-Test",
            "fromversion": "5.0.0",
            "integrations": [
                "PassiveTotal v2",
                "PassiveTotal"
            ]
        },
        {
            "playbookID": "02ea5cef-3169-4b17-8f4d-604b44e6348a",
            "fromversion": "5.0.0",
            "integrations": [
                "Cognni"
            ]
        },
        {
            "playbookID": "playbook-InsightIDR-test",
            "fromversion": "5.0.0",
            "integrations": [
                "Rapid7 InsightIDR"
            ]
        },
        {
            "playbookID": "Cofense Intelligence v2 test",
            "fromversion": "5.5.0",
            "integrations": [
                "CofenseIntelligenceV2"
            ]
        },
        {
            "playbookID": "opsgenie-test-playbook",
            "fromversion": "6.0.0",
            "integrations": [
                "Opsgeniev2"
            ]
        },
        {
            "playbookID": "FraudWatch-Test",
            "fromversion": "5.0.0",
            "integrations": [
                "FraudWatch"
            ]
        },
        {
            "playbookID": "SepioPrimeAPI-Test",
            "fromversion": "5.0.0",
            "integrations": [
                "Sepio"
            ]
        },
        {
            "playbookID": "SX - PC - Test Playbook",
            "fromversion": "5.5.0",
            "integrations": [
                "PingCastle"
            ]
        },
        {
            "playbookID": "JARM-Test",
            "fromversion": "5.0.0",
            "integrations": [
                "JARM"
            ]
        },
        {
            "playbookID": "Playbook-HYASInsight-Test",
            "fromversion": "6.0.0",
            "integrations": [
                "HYAS Insight"
            ]
        },
        {
            "playbookID": "ConcentricAI Demo Playbook",
            "fromversion": "6.0.0",
            "integrations": [
                "ConcentricAI"
            ]
        },
        {
            "playbookID": "Cyberpion-Test",
            "fromversion": "6.0.0",
            "integrations": [
                "Cyberpion"
            ]
        },
        {
            "playbookID": "CrowdStrike OpenAPI - Test",
            "fromversion": "6.0.0",
            "integrations": [
                "CrowdStrike OpenAPI"
            ]
        },
        {
            "playbookID": "Smokescreen IllusionBLACK-Test",
            "fromversion": "5.0.0",
            "integrations": [
                "Smokescreen IllusionBLACK"
            ]
        },
        {
            "playbookID": "TestCymptomPlaybook",
            "fromversion": "5.0.0",
            "integrations": [
                "Cymptom"
            ]
        },
        {
            "playbookID": "GitLab-test-playbook",
            "fromversion": "6.0.0",
            "integrations": [
                "GitLab",
                "LGTM",
                "MinIO",
                "Docker Engine API"
            ]
        },
        {
            "playbookID": "LGTM-test-playbook",
            "fromversion": "6.0.0",
            "integrations": [
                "GitLab",
                "LGTM",
                "MinIO",
                "Docker Engine API"
            ]
        },
        {
            "playbookID": "playbook-MinIO-Test",
            "fromversion": "6.0.0",
            "integrations": [
                "GitLab",
                "LGTM",
                "MinIO",
                "Docker Engine API"
            ]
        },
        {
            "playbookID": "MSGraph_DeviceManagement_Test",
            "fromversion": "5.0.0",
            "integrations": [
                "Microsoft Graph Device Management"
            ]
        },
        {
            "playbookID": "G Suite Security Alert Center-Test",
            "fromversion": "5.0.0",
            "integrations": [
                "G Suite Security Alert Center"
            ]
        },
        {
            "playbookID": "VerifyOOBV2Predictions-Test",
            "fromversion": "5.5.0"
        },
        {
            "playbookID": "PAN OS EDL Management - Test",
            "fromversion": "5.0.0",
            "integrations": [
                "palo_alto_networks_pan_os_edl_management"
            ]
        },
        {
            "playbookID": "Group-IB Threat Intelligence & Attribution-Test",
            "fromversion": "6.0.0",
            "integrations": [
                "Group-IB Threat Intelligence & Attribution Feed",
                "Group-IB Threat Intelligence & Attribution"
            ]
        },
        {
            "playbookID": "CounterCraft - Test",
            "fromversion": "5.0.0",
            "integrations": [
                "CounterCraft Deception Director"
            ]
        },
        {
            "playbookID": "Microsoft Graph Security Test",
            "fromversion": "5.0.0",
            "integrations": [
                "Microsoft Graph"
            ]
        },
        {
            "playbookID": "Azure Kubernetes Services - Test",
            "fromversion": "5.0.0",
            "integrations": [
                "Azure Kubernetes Services"
            ]
        },
        {
            "playbookID": "Cortex XDR - IOC - Test without fetch",
            "fromversion": "5.5.0",
            "integrations": [
                "Cortex XDR - IR",
                "Cortex XDR - IOC"
            ]
        },
        {
            "playbookID": "PaloAltoNetworks_IoT-Test",
            "fromversion": "5.0.0",
            "integrations": [
                "Palo Alto Networks IoT"
            ]
        },
        {
            "playbookID": "GreyNoise-Test",
            "fromversion": "5.5.0",
            "integrations": [
                "GreyNoise Community",
                "GreyNoise"
            ]
        },
        {
            "playbookID": "xMatters-Test",
            "fromversion": "5.5.0",
            "integrations": [
                "xMatters"
            ]
        },
        {
            "playbookID": "TestCentrifyPlaybook",
            "fromversion": "6.0.0",
            "integrations": [
                "Centrify Vault"
            ]
        },
        {
            "playbookID": "Infinipoint-Test",
            "fromversion": "5.0.0",
            "integrations": [
                "Infinipoint"
            ]
        },
        {
            "playbookID": "CyrenThreatInDepth-Test",
            "fromversion": "6.0.0",
            "integrations": [
                "CyrenThreatInDepth"
            ]
        },
        {
            "playbookID": "CVSS Calculator Test",
            "fromversion": "5.0.0"
        },
        {
            "playbookID": "7d8ac1af-2d1e-4ed9-875c-d3257d2c6830",
            "fromversion": "6.0.0",
            "integrations": [
                "AnsibleHCloud"
            ]
        },
        {
            "playbookID": "Archer-Test-Playbook",
            "fromversion": "5.0.0",
            "integrations": [
                "RSA Archer",
                "RSA Archer v2"
            ]
        },
        {
            "playbookID": "SMB test",
            "fromversion": "5.0.0",
            "integrations": [
                "Server Message Block (SMB) v2",
                "Server Message Block (SMB)"
            ]
        },
        {
            "playbookID": "Cymulate V1 Test",
            "fromversion": "6.0.0",
            "integrations": [
                "cymulate_v2",
                "Cymulate"
            ]
        },
        {
            "playbookID": "TestUptycs",
            "fromversion": "5.0.0",
            "integrations": [
                "Uptycs"
            ]
        },
        {
            "playbookID": "Microsoft Graph Calendar - Test",
            "fromversion": "5.0.0",
            "integrations": [
                "Microsoft Graph Calendar"
            ]
        },
        {
            "playbookID": "VMRay-Test-URL",
            "fromversion": "5.5.0",
            "integrations": [
                "vmray"
            ]
        },
        {
            "playbookID": "Thycotic-Test",
            "fromversion": "6.0.0",
            "integrations": [
                "Thycotic"
            ]
        },
        {
            "playbookID": "Test Playbook TrendMicroDDA",
            "fromversion": "5.0.0",
            "integrations": [
                "Trend Micro Deep Discovery Analyzer Beta"
            ]
        },
        {
            "playbookID": "CrowdStrike_Falcon_X_-Test-Detonate_URL",
            "fromversion": "5.0.0",
            "integrations": [
                "CrowdStrike Falcon X"
            ]
        },
        {
            "playbookID": "CrowdStrike_Falcon_X_-Test-Detonate_File",
            "fromversion": "5.0.0",
            "integrations": [
                "CrowdStrike Falcon X"
            ]
        },
        {
            "playbookID": "Phishing - Core - Test - Actual Incident",
            "fromversion": "6.0.0",
            "timeout": 4600,
            "integrations": [
                "EWS Mail Sender",
                "Demisto REST API",
                "Rasterize"
            ],
            "memory_threshold": 200
        },
        {
            "playbookID": "Phishing v2 - Test - Actual Incident",
            "fromversion": "6.0.0"
        },
        {
            "playbookID": "PCAP Search test",
            "fromversion": "5.0.0"
        },
        {
            "playbookID": "PCAP Parsing And Indicator Enrichment Test",
            "fromversion": "5.0.0"
        },
        {
            "playbookID": "PCAP File Carving Test",
            "fromversion": "5.0.0"
        },
        {
            "playbookID": "Trello Test",
            "fromversion": "6.0.0",
            "integrations": [
                "Trello"
            ]
        },
        {
            "playbookID": "Google Drive Permissions Test",
            "fromversion": "5.0.0",
            "integrations": [
                "GoogleDrive"
            ]
        },
        {
            "playbookID": "RiskIQDigitalFootprint-Test",
            "fromversion": "5.5.0",
            "integrations": [
                "RiskIQDigitalFootprint"
            ]
        },
        {
            "playbookID": "playbook-feodoteackerhash_test",
            "fromversion": "5.5.0",
            "integrations": [
                "Feodo Tracker IP Blocklist Feed",
                "Feodo Tracker Hashes Feed"
            ]
        },
        {
            "playbookID": "playbook-feodotrackeripblock_test",
            "fromversion": "5.5.0",
            "integrations": [
                "Feodo Tracker IP Blocklist Feed",
                "Feodo Tracker Hashes Feed"
            ]
        },
        {
            "playbookID": "CyberTotal_TestPlaybook",
            "fromversion": "5.0.0",
            "integrations": [
                "CyberTotal"
            ]
        },
        {
            "playbookID": "Deep_Instinct-Test",
            "fromversion": "5.0.0",
            "integrations": [
                "Deep Instinct"
            ]
        },
        {
            "playbookID": "Zabbix - Test",
            "fromversion": "5.0.0",
            "integrations": [
                "Zabbix"
            ]
        },
        {
            "playbookID": "GCS Object Policy (ACL) - Test",
            "fromversion": "5.0.0",
            "integrations": [
                "Google Cloud Storage"
            ]
        },
        {
            "playbookID": "GCS Bucket Management - Test",
            "fromversion": "5.0.0",
            "integrations": [
                "Google Cloud Storage"
            ]
        },
        {
            "playbookID": "GCS Bucket Policy (ACL) - Test",
            "fromversion": "5.0.0",
            "integrations": [
                "Google Cloud Storage"
            ]
        },
        {
            "playbookID": "GCS Object Operations - Test",
            "fromversion": "5.0.0",
            "integrations": [
                "Google Cloud Storage"
            ]
        },
        {
            "playbookID": "OpenLDAP - Test",
            "fromversion": "5.0.0",
            "integrations": [
                "OpenLDAP"
            ]
        },
        {
            "playbookID": "Splunk-Test",
            "fromversion": "5.0.0",
            "integrations": [
                "SplunkPy"
            ]
        },
        {
            "playbookID": "SplunkPySearch_Test",
            "fromversion": "5.0.0",
            "integrations": [
                "SplunkPy"
            ]
        },
        {
            "playbookID": "SplunkPy KV commands",
            "fromversion": "5.0.0",
            "integrations": [
                "SplunkPy"
            ]
        },
        {
            "playbookID": "SplunkPy-Test-V2",
            "fromversion": "5.0.0",
            "integrations": [
                "SplunkPy"
            ]
        },
        {
            "playbookID": "FireEye-Detection-on-Demand-Test",
            "fromversion": "6.0.0",
            "integrations": [
                "FireEye Detection on Demand"
            ]
        },
        {
            "playbookID": "TestIPQualityScorePlaybook",
            "fromversion": "5.0.0",
            "integrations": [
                "IPQualityScore"
            ]
        },
        {
            "playbookID": "Send Email To Recipients",
            "fromversion": "5.0.0",
            "integrations": [
                "EWS Mail Sender"
            ]
        },
        {
            "playbookID": "Endace-Test",
            "fromversion": "5.0.0",
            "integrations": [
                "Endace"
            ]
        },
        {
            "playbookID": "StringToArray_test",
            "fromversion": "6.0.0"
        },
        {
            "playbookID": "URLSSLVerification_test",
            "fromversion": "5.0.0"
        },
        {
            "playbookID": "playbook-SearchIncidentsV2InsideGenericPollng-Test",
            "fromversion": "5.0.0"
        },
        {
            "playbookID": "IsRFC1918-Test",
            "fromversion": "5.0.0"
        },
        {
            "playbookID": "Base64 File in List Test",
            "fromversion": "5.0.0"
        },
        {
            "playbookID": "DbotAverageScore-Test",
            "fromversion": "5.0.0"
        },
        {
            "playbookID": "ExtractEmailV2-Test",
            "fromversion": "5.5.0"
        },
        {
            "playbookID": "IsUrlPartOfDomain Test",
            "fromversion": "5.0.0"
        },
        {
            "playbookID": "URLEncode-Test",
            "fromversion": "5.0.0"
        },
        {
            "playbookID": "IsIPInRanges - Test",
            "fromversion": "5.0.0"
        },
        {
            "playbookID": "Delete Context Subplaybook Test",
            "fromversion": "5.0.0"
        },
        {
            "playbookID": "TruSTAR v2-Test",
            "fromversion": "5.0.0",
            "integrations": [
                "TruSTAR v2",
                "TruSTAR"
            ]
        },
        {
            "playbookID": "Relationships scripts - Test",
            "fromversion": "6.2.0"
        },
        {
            "playbookID": "Test-CreateDBotScore-With-Reliability",
            "fromversion": "6.0.0"
        },
        {
            "playbookID": "ValidateContent - Test",
            "fromversion": "5.5.0"
        },
        {
            "playbookID": "DeleteContext-auto-subplaybook-test",
            "fromversion": "5.0.0"
        },
        {
            "playbookID": "Process Email - Generic - Test - Actual Incident",
            "fromversion": "6.0.0",
            "integrations": [
                "XsoarPowershellTesting",
                "Create-Mock-Feed-Relationships"
            ],
            "memory_threshold": 160
        },
        {
            "playbookID": "Analyst1 Integration Demonstration - Test",
            "fromversion": "5.0.0",
            "integrations": [
                "Analyst1",
                "illuminate"
            ]
        },
        {
            "playbookID": "Analyst1 Integration Test",
            "fromversion": "5.0.0",
            "integrations": [
                "Analyst1",
                "illuminate"
            ]
        },
        {
            "playbookID": "Cofense Triage v3-Test",
            "fromversion": "6.0.0",
            "integrations": [
                "Cofense Triage v2",
                "Cofense Triage v3",
                "Cofense Triage"
            ]
        },
        {
            "playbookID": "SailPointIdentityIQ-Test",
            "fromversion": "6.0.0",
            "integrations": [
                "SailPointIdentityIQ"
            ]
        },
        {
            "playbookID": "Test - ExtFilter",
            "fromversion": "5.0.0"
        },
        {
            "playbookID": "Test - ExtFilter Main",
            "fromversion": "5.0.0"
        },
        {
            "playbookID": "Microsoft Teams - Test",
            "fromversion": "5.0.0",
            "integrations": [
                "Microsoft Teams Management",
                "Microsoft Teams"
            ]
        },
        {
            "playbookID": "TestTOPdeskPlaybook",
            "fromversion": "5.0.0",
            "integrations": [
                "TOPdesk"
            ]
        },
        {
            "integrations": "Cortex XDR - XQL Query Engine",
            "playbookID": "Cortex XDR - XQL Query - Test",
            "fromversion": "6.2.0"
        },
        {
            "playbookID": "ListUsedDockerImages - Test",
            "fromversion": "6.1.0"
        },
        {
            "integrations": "CustomIndicatorDemo",
            "playbookID": "playbook-CustomIndicatorDemo-test"
        },
        {
            "integrations": "Azure Sentinel",
            "fromversion": "5.5.0",
            "is_mockable": false,
            "playbookID": "TestAzureSentinelPlaybookV2"
        },
        {
            "integrations": "AnsibleAlibabaCloud",
            "playbookID": "Test-AlibabaCloud"
        },
        {
            "integrations": "AnsibleAzure",
            "playbookID": "Test-AnsibleAzure"
        },
        {
            "integrations": "AnsibleCiscoIOS",
            "playbookID": "Test-AnsibleCiscoIOS"
        },
        {
            "integrations": "AnsibleCiscoNXOS",
            "playbookID": "Test-AnsibleCiscoNXOS"
        },
        {
            "integrations": "AnsibleHCloud",
            "playbookID": "Test-AnsibleHCloud"
        },
        {
            "integrations": "AnsibleKubernetes",
            "playbookID": "Test-AnsibleKubernetes"
        },
        {
            "integrations": "AnsibleLinux",
            "playbookID": "Test-AnsibleLinux"
        },
        {
            "integrations": "AnsibleMicrosoftWindows",
            "playbookID": "Test-AnsibleWindows"
        },
        {
            "integrations": "AnsibleVMware",
            "playbookID": "Test-AnsibleVMware"
        },
        {
            "integrations": "Anomali ThreatStream",
            "playbookID": "Anomali_ThreatStream_Test"
        },
        {
            "integrations": "Anomali ThreatStream v2",
            "playbookID": "ThreatStream-Test"
        },
        {
            "integrations": "Anomali ThreatStream v3",
            "fromversion": "6.0.0",
            "playbookID": "ThreatStream-Test"
        },
        {
            "integrations": [
                "AutoFocusTagsFeed",
                "Demisto REST API"
            ],
            "playbookID": "AutoFocusTagsFeed-test",
            "timeout": 300
        },
        {
            "integrations": [
                "Unit42IntelObjectsFeed",
                "Demisto REST API"
            ],
            "playbookID": "Unit42 Intel Objects Feed - Test",
            "timeout": 300
        },
        {
            "playbookID": "Tanium Threat Response V2 Test",
            "integrations": [
                "Tanium Threat Response v2",
                "Demisto REST API"
            ],
            "fromversion": "6.0.0",
            "timeout": 3000
        },
        {
            "playbookID": "Tanium Threat Response - Create Connection v2 - Test",
            "integrations": "Tanium Threat Response v2",
            "fromversion": "6.0.0"
        },
        {
            "playbookID": "Tanium Threat Response - Request File Download v2 - Test",
            "integrations": "Tanium Threat Response v2",
            "fromversion": "6.0.0"
        },
        {
            "playbookID": "IndicatorMaliciousRatioCalculation_test",
            "fromversion": "5.0.0"
        },
        {
            "playbookID": "MISPfeed Test",
            "fromversion": "5.5.0",
            "integrations": [
                "MISP Feed"
            ]
        },
        {
            "integrations": [
                "MISP Feed",
                "Demisto REST API"
            ],
            "playbookID": "Fetch Indicators Test",
            "fromversion": "6.0.0",
            "is_mockable": false,
            "instance_names": "MISP_feed_instance",
            "timeout": 2400
        },
        {
            "playbookID": "Get Original Email - Microsoft Graph Mail - test",
            "fromversion": "6.1.0",
            "integrations": [
                "MicrosoftGraphMail"
            ],
            "instance_names": "ms_graph_mail_dev_no_oproxy"
        },
        {
            "playbookID": "Get Original Email - Gmail v2 - test",
            "fromversion": "6.1.0",
            "integrations": [
                "Gmail"
            ]
        },
        {
            "playbookID": "Get Original Email - EWS v2 - test",
            "fromversion": "6.1.0",
            "integrations": [
                "EWS v2"
            ],
            "instance_names": "ewv2_regular"
        },
        {
            "integrations": [
                "Demisto REST API"
            ],
            "playbookID": "GetTasksWithSections SetIRProcedures end to end test",
            "fromversion": "6.0.0"
        },
        {
            "scripts": [
                "SplunkShowAsset",
                "SplunkShowDrilldown",
                "SplunkShowIdentity"
            ],
            "playbookID": "SplunkShowEnrichment"
        },
        {
            "integrations": "MalwareBazaar",
            "playbookID": "MalwareBazaar_Test",
            "fromversion": "6.0.0"
        },
        {
            "playbookID": "test_AssignToNextShiftOOO",
            "fromversion": "5.5.0"
        },
        {
            "playbookID": "JsonToTable - Test Playbook",
            "fromversion": "5.5.0"
        }
    ],
    "skipped_tests": {
        "MISP V2 Test": "The integration is deprecated as we released MISP V3",
        "Github IAM - Test Playbook": "Issue 32383",
        "O365-SecurityAndCompliance-ContextResults-Test": "Issue 38900",
        "Calculate Severity - Standard - Test": "Issue 32715",
        "Calculate Severity - Generic v2 - Test": "Issue 32716",
        "Workday - Test": "No credentials Issue 29595",
        "Tidy - Test": "Will run it manually.",
        "Protectwise-Test": "Issue 28168",
        "TestDedupIncidentsPlaybook": "Issue 24344",
        "CreateIndicatorFromSTIXTest": "Issue 24345",
        "Endpoint data collection test": "Uses a deprecated playbook called Endpoint data collection",
        "Prisma_Access_Egress_IP_Feed-Test": "unskip after we will get Prisma Access instance - Issue 27112",
        "Prisma_Access-Test": "unskip after we will get Prisma Access instance - Issue 27112",
        "Symantec Deepsight Test": "Issue 22971",
        "TestProofpointFeed": "Issue 22229",
        "Symantec Data Loss Prevention - Test": "Issue 20134",
        "NetWitness Endpoint Test": "Issue 19878",
        "InfoArmorVigilanteATITest": "Test issue 17358",
        "ArcSight Logger test": "Issue 19117",
        "3da2e31b-f114-4d7f-8702-117f3b498de9": "Issue 19837",
        "d66e5f86-e045-403f-819e-5058aa603c32": "pr 3220",
        "IntSights Mssp Test": "Issue #16351",
        "fd93f620-9a2d-4fb6-85d1-151a6a72e46d": "Issue 19854",
        "Test Playbook TrendMicroDDA": "Issue 16501",
        "ssdeepreputationtest": "Issue #20953",
        "C2sec-Test": "Issue #21633",
        "ThreatConnect v2 - Test": "Issue 26782",
        "Email Address Enrichment - Generic v2.1 - Test": "Issue 26785",
        "Tanium v2 - Test": "Issue 26822",
        "Fidelis Elevate Network": "Issue 26453",
        "Cortex XDR - IOC - Test": "Issue 37957",
        "PAN-OS Query Logs For Indicators Test": "Issue 28753",
        "TCPUtils-Test": "Issue 29677",
        "Polygon-Test": "Issue 29060",
        "AttackIQ - Test": "Issue 29774",
        "Azure Compute - Test": "Issue 28056",
        "forcepoint test": "Issue 28043",
        "Test-VulnDB": "Issue 30875",
        "Malware Domain List Active IPs Feed Test": "Issue 30878",
        "CuckooTest": "Issue 25601",
        "PhishlabsIOC_DRP-Test": "Issue 29589",
        "Carbon Black Live Response Test": "Issue 28237",
        "FeedThreatConnect-Test": "Issue 32317",
        "Palo_Alto_Networks_Enterprise_DLP - Test": "Issue 32568",
        "JoeSecurityTestDetonation": "Issue 25650",
        "JoeSecurityTestPlaybook": "Issue 25649",
        "Cortex Data Lake Test": "Issue 24346",
        "Phishing - Cre - Test - Incident Starter": "Issue 26784",
        "Test Playbook McAfee ATD": "Issue 33409",
        "Detonate Remote File From URL -McAfee-ATD - Test": "Issue 33407",
        "Test Playbook McAfee ATD Upload File": "Issue 33408",
        "Trend Micro Apex - Test": "Issue 27280",
        "Microsoft Defender - ATP - Indicators Test": "Issue 29279",
        "Test-BPA": "Issue 28406",
        "Test-BPA_Integration": "Issue 28236",
        "TestTOPdeskPlaybook": "Issue 35412",
        "PAN-OS EDL Setup v3 Test": "Issue 35386",
        "GmailTest": "Issue 27057",
        "get_file_sample_by_hash_-_cylance_protect_-_test": "Issue 28823",
        "Carbon Black Enterprise EDR Test": "Issue 29775",
        "VirusTotal (API v3) Detonate Test": "Issue 36004",
        "FailedInstances - Test": "Issue 33218",
        "PAN-OS DAG Configuration Test": "Issue 19205",
        "Service Desk Plus - Generic Polling Test": "Issue 30798",
        "get_original_email_-_ews-_test": "Issue 27571",
        "Trend Micro Deep Security - Test": "outsourced",
        "Microsoft Teams - Test": "Issue 38263",
        "QualysVulnerabilityManagement-Test": "Issue 38640",
        "EWS Extension: Powershell Online V2 Test": "Issue 39008",
        "O365 - EWS - Extension - Test": "Issue 39008",
        "Majestic Million Test Playbook": "Issue 30931",
        "iDefense_v2_Test": "Issue 40126",
        "EWS Mail Sender Test": "Issue 27944",
        "McAfee ESM v2 - Test v10.3.0": "Issue 35616",
        "Feed iDefense Test": "Issue 34035",
        "McAfee ESM v2 - Test v10.2.0": "Issue 35670",
        "McAfee ESM Watchlists - Test v10.3.0": "Issue 37130",
        "McAfee ESM Watchlists - Test v10.2.0": "Issue 39389",
        "McAfee ESM v2 - Test v11.1.3": "Issue 43825",
        "Microsoft Teams Management - Test": "Issue 33410",
        "RedLockTest": "Issue 24600",
        "MicrosoftGraphMail-Test_prod": "Issue 40125",
        "Detonate URL - WildFire v2.1 - Test": "Issue 40834",
        "Domain Enrichment - Generic v2 - Test": "Issue 40862",
        "palo_alto_panorama_test_pb": "Issue 34371",
        "TestIPQualityScorePlaybook": "Issue 40915",
        "VerifyOOBV2Predictions-Test": "Issue 37947",
        "HybridAnalysis-Test": "Issue 26599",
        "Infoblox Test": "Issue 25651",
        "AutoFocusTagsFeed-test": "shares API quota with the other test",
        "Carbon Black Edr - Test": "Jira ticket XDR-43185",
        "Phishing v2 - Test - Actual Incident": "Issue 41322",
        "Kaspersky Security Center - Test": "Issue 36487",
        "carbonBlackEndpointStandardTestPlaybook": "Issue 36936",
        "test_Qradar_v2": "the integration is deprecated as we released Qradar V3",
        "XsoarPowershellTesting-Test": "Issue 32689",
        "Unit42 Intel Objects Feed - Test": "Issue 44100",
        "RedCanaryTest": "Issue 43818",
        "MailListener-POP3 - Test": "Issue 44199",
        "MicrosoftManagementActivity - Test": "Issue 43922",
        "VMWare Test": "Issue 43823",
        "Google-Vault-Generic-Test": "Issue 24347",
        "Google_Vault-Search_And_Display_Results_test": "Issue 24348",
        "Tenable.io Scan Test": "Issue 26728",
        "Zscaler Test": "Issue 40157, API subscription currently Expired",
        "Cisco Firepower - Test": "Issue 32412",
        "cisco-ise-test-playbook": "Issue 44351",
        "GuardiCoreV2-Test": "Issue 43822",
        "LogRhythm REST test": "Issue 40654",
        "Tanium Threat Response V2 Test": "Issue 44201",
        "ExtractAttackPattern-Test": "Issue 44095",
        "NetscoutAED-Test": "Issue 44455"
    },
    "skipped_integrations": {
<<<<<<< HEAD

=======
        "AutoFocus V2": "Issue 26464",
        "AutoFocus Daily Feed": "Issue 26464",
        "AutoFocus Feed": "Issue 26464",
        
>>>>>>> b0903434
        "_comment1": "~~~ NO INSTANCE ~~~",
        "Ipstack": "Usage limit reached (Issue 38063)",
        "AnsibleAlibabaCloud": "No instance - issue 40447",
        "AnsibleAzure": "No instance - issue 40447",
        "AnsibleCiscoIOS": "No instance - issue 40447",
        "AnsibleCiscoNXOS": "No instance - issue 40447",
        "AnsibleHCloud": "No instance - issue 40447",
        "AnsibleKubernetes": "No instance - issue 40447",
        "AnsibleACME": "No instance - issue 40447",
        "AnsibleDNS": "No instance - issue 40447",
        "AnsibleLinux": "No instance - issue 40447",
        "AnsibleOpenSSL": "No instance - issue 40447",
        "AnsibleMicrosoftWindows": "No instance - issue 40447",
        "AnsibleVMware": "No instance - issue 40447",
        "SolarWinds": "No instance - developed by Crest",
        "SOCRadarIncidents": "No instance - developed by partner",
        "SOCRadarThreatFusion": "No instance - developed by partner",
        "trustwave secure email gateway": "No instance - developed by Qmasters",
        "VMware Workspace ONE UEM (AirWatch MDM)": "No instance - developed by crest",
        "ServiceDeskPlus (On-Premise)": "No instance",
        "Forcepoint": "instance issues. Issue 28043",
        "ZeroFox": "Issue 29284",
        "Symantec Management Center": "Issue 23960",
        "Traps": "Issue 24122",
        "Fidelis Elevate Network": "Issue 26453",
        "CrowdStrike Falcon X": "Issue 26209",
        "ArcSight Logger": "Issue 19117",
        "Sophos Central": "No instance",
        "MxToolBox": "No instance",
        "Prisma Access": "Instance will be provided soon by Lior and Prasen - Issue 27112",
        "AlphaSOC Network Behavior Analytics": "No instance",
        "IsItPhishing": "No instance",
        "Verodin": "No instance",
        "EasyVista": "No instance",
        "Pipl": "No instance",
        "Moloch": "No instance",
        "Twilio": "No instance",
        "Zendesk": "No instance",
        "GuardiCore": "No instance",
        "Nessus": "No instance",
        "Cisco CloudLock": "No instance",
        "Vectra v2": "No instance",
        "GoogleCloudSCC": "No instance, outsourced",
        "FortiGate": "License expired, and not going to get one (issue 14723)",
        "Attivo Botsink": "no instance, not going to get it",
        "AWS Sagemaker": "License expired, and probably not going to get it",
        "Symantec MSS": "No instance, probably not going to get it (issue 15513)",
        "Google Cloud Compute": "Can't test yet",
        "FireEye ETP": "No instance",
        "Proofpoint TAP v2": "No instance",
        "remedy_sr_beta": "No instance",
        "fireeye": "Issue 19839",
        "Remedy On-Demand": "Issue 19835",
        "Check Point": "Issue 18643",
        "CheckPointFirewall_v2": "Issue 18643",
        "Preempt": "Issue 20268",
        "Jask": "Issue 18879",
        "vmray": "Issue 18752",
        "SCADAfence CNM": "Issue 18376",
        "ArcSight ESM v2": "Issue #18328",
        "AlienVault USM Anywhere": "Issue #18273",
        "Dell Secureworks": "No instance",
        "Netskope": "instance is down",
        "Service Manager": "Expired license",
        "carbonblackprotection": "License expired",
        "icebrg": "Issue 14312",
        "Freshdesk": "Trial account expired",
        "Threat Grid": "Issue 16197",
        "Kafka V2": "Can not connect to instance from remote",
        "Check Point Sandblast": "Issue 15948",
        "Remedy AR": "getting 'Not Found' in test button",
        "Salesforce": "Issue 15901",
        "ANYRUN": "No instance",
        "Snowflake": "Looks like account expired, needs looking into",
        "Cisco Spark": "Issue 18940",
        "Phish.AI": "Issue 17291",
        "MaxMind GeoIP2": "Issue 18932.",
        "Exabeam": "Issue 19371",
        "PaloAltoNetworks_PrismaCloudCompute": "Issue 27112",
        "Ivanti Heat": "Issue 26259",
        "AWS - Athena - Beta": "Issue 19834",
        "SNDBOX": "Issue 28826",
        "Workday": "License expired Issue: 29595",
        "FireEyeFeed": "License expired Issue: 31838",
        "Akamai WAF": "Issue 32318",
        "FraudWatch": "Issue 34299",
        "Cisco Stealthwatch": "No instance - developed by Qmasters",
        "Armis": "No instance - developed by SOAR Experts",

        "_comment2": "~~~ UNSTABLE ~~~",
        "Tenable.sc": "unstable instance",
        "ThreatConnect v2": "unstable instance",

        "_comment3": "~~~ QUOTA ISSUES ~~~",
        "Lastline": "issue 20323",
        "Google Resource Manager": "Cannot create projects because have reached allowed quota.",
        "Looker": "Warehouse 'DEMO_WH' cannot be resumed because resource monitor 'LIMITER' has exceeded its quota.",

        "_comment4": "~~~ OTHER ~~~",
        "Anomali ThreatStream v2": "Will be deprecated soon.",
        "Anomali ThreatStream": "Will be deprecated soon.",
        "AlienVault OTX TAXII Feed": "Issue 29197",
        "EclecticIQ Platform": "Issue 8821",
        "Forescout": "Can only be run from within PANW network. Look in keeper for - Demisto in the LAB",
        "FortiManager": "Can only be run within PANW network",
        "HelloWorldSimple": "This is just an example integration - no need for test",
        "TestHelloWorldPlaybook": "This is just an example integration - no need for test",
        "Lastline v2": "Temporary skipping, due to quota issues, in order to merge a PR",
        "AttackIQFireDrill": "License issues #29774",
        "SentinelOne V2": "License expired issue #24933"
    },
    "nightly_integrations": [
        "Laline v2",
        "TruSTAR",
        "VulnDB"
    ],
    "unmockable_integrations": {
        "NetscoutArborSightline": "Uses timestamp",
        "EwsExtension": "Powershell does not support proxy",
        "EWS Extension Online Powershell v2": "Powershell does not support proxy/ssl",
        "Office 365 Feed": "Client sends a unique uuid as first request of every run",
        "AzureWAF": "Has a command that sends parameters in the path",
        "HashiCorp Vault": "Has a command that sends parameters in the path",
        "urlscan.io": "Uses data that comes in the headers",
        "CloudConvert": "has a command that uploads a file (!cloudconvert-upload)",
        "Symantec Messaging Gateway": "Test playbook uses a random string",
        "AlienVault OTX TAXII Feed": "Client from 'cabby' package generates uuid4 in the request",
        "Generic Webhook": "Does not send HTTP traffic",
        "Microsoft Endpoint Configuration Manager": "Uses Microsoft winRM",
        "SecurityIntelligenceServicesFeed": "Need proxy configuration in server",
        "BPA": "Playbook using GenericPolling which is inconsistent",
        "XsoarPowershellTesting": "Integration which not use network.",
        "Mail Listener v2": "Integration has no proxy checkbox",
        "Cortex XDR - IOC": "'Cortex XDR - IOC - Test' is using also the fetch indicators which is not working in proxy mode",
        "SecurityAndCompliance": "Integration doesn't support proxy",
        "Cherwell": "Submits a file - tests that send files shouldn't be mocked. this problem was fixed but the test is not running anymore because the integration is skipped",
        "Maltiverse": "issue 24335",
        "ActiveMQ": "stomp sdk not supporting proxy.",
        "MITRE ATT&CK": "Using taxii2client package",
        "MongoDB": "Our instance not using SSL",
        "Cortex Data Lake": "Integration requires SSL",
        "Google Key Management Service": "The API requires an SSL secure connection to work.",
        "McAfee ESM-v10": "we have multiple instances with same test playbook, mock recording are per playbook so it keeps failing the playback step",
        "mysql": "Does not use http",
        "SlackV2": "Integration requires SSL",
        "SlackV3": "Integration requires SSL",
        "Whois": "Mocks does not support sockets",
        "Panorama": "Exception: Proxy process took to long to go up. https://circleci.com/gh/demisto/content/24826",
        "Image OCR": "Does not perform network traffic",
        "Server Message Block (SMB) v2": "Does not perform http communication",
        "Active Directory Query v2": "Does not perform http communication",
        "dnstwist": "Does not perform http communication",
        "Generic SQL": "Does not perform http communication",
        "PagerDuty v2": "Integration requires SSL",
        "TCPIPUtils": "Integration requires SSL",
        "Luminate": "Integration has no proxy checkbox",
        "Shodan": "Integration has no proxy checkbox",
        "Google BigQuery": "Integration has no proxy checkbox",
        "ReversingLabs A1000": "Checking",
        "Check Point": "Checking",
        "okta": "Test Module failing, suspect it requires SSL",
        "Okta v2": "dynamic test, need to revisit and better avoid conflicts",
        "Awake Security": "Checking",
        "ArcSight ESM v2": "Checking",
        "Phish.AI": "Checking",
        "VMware": "PyVim (SmartConnect class) does not support proxy",
        "Intezer": "Nightly - Checking",
        "ProtectWise": "Nightly - Checking",
        "google-vault": "Nightly - Checking",
        "McAfee NSM": "Nightly - Checking",
        "Forcepoint": "Nightly - Checking",
        "palo_alto_firewall": "Need to check test module",
        "Signal Sciences WAF": "error with certificate",
        "google": "'unsecure' parameter not working",
        "EWS Mail Sender": "Inconsistent test (playback fails, record succeeds)",
        "ReversingLabs Titanium Cloud": "No Unsecure checkbox. proxy trying to connect when disabled.",
        "Recorded Future": "might be dynamic test",
        "AlphaSOC Wisdom": "Test module issue",
        "RedLock": "SSL Issues",
        "Microsoft Graph User": "Test direct access to oproxy",
        "Azure Security Center v2": "Test direct access to oproxy",
        "Azure Compute v2": "Test direct access to oproxy",
        "AWS - CloudWatchLogs": "Issue 20958",
        "AWS - Athena - Beta": "Issue 24926",
        "AWS - CloudTrail": "Issue 24926",
        "AWS - Lambda": "Issue 24926",
        "AWS - IAM": "Issue 24926",
        "AWS Sagemaker": "Issue 24926",
        "Gmail Single User": "googleclient sdk has time based challenge exchange",
        "Gmail": "googleclient sdk has time based challenge exchange",
        "GSuiteAdmin": "googleclient sdk has time based challenge exchange",
        "GSuiteAuditor": "googleclient sdk has time based challenge exchange",
        "GoogleCloudTranslate": "google translate sdk does not support proxy",
        "Google Chronicle Backstory": "SDK",
        "Google Vision AI": "SDK",
        "Google Cloud Compute": "googleclient sdk has time based challenge exchange",
        "Google Cloud Functions": "googleclient sdk has time based challenge exchange",
        "GoogleDocs": "googleclient sdk has time based challenge exchange",
        "GooglePubSub": "googleclient sdk has time based challenge exchange",
        "Google Resource Manager": "googleclient sdk has time based challenge exchange",
        "Google Cloud Storage": "SDK",
        "GoogleCalendar": "googleclient sdk has time based challenge exchange",
        "G Suite Security Alert Center": "googleclient sdk has time based challenge exchange",
        "GoogleDrive": "googleclient sdk has time based challenge exchange",
        "Syslog Sender": "syslog",
        "syslog": "syslog",
        "MongoDB Log": "Our instance not using SSL",
        "MongoDB Key Value Store": "Our instance not using SSL",
        "Zoom": "Uses dynamic token",
        "GoogleKubernetesEngine": "SDK",
        "TAXIIFeed": "Cannot use proxy",
        "EWSO365": "oproxy dependent",
        "MISP V2": "Cleanup process isn't performed as expected.",
        "MISP V3": "Cleanup process isn't performed as expected.",
        "Azure Network Security Groups": "Has a command that sends parameters in the path",
        "GitHub": "Cannot use proxy",
        "LogRhythm": "Cannot use proxy",
        "Create-Mock-Feed-Relationships": "recording is redundant for this integration",
        "RSA Archer v2": "cannot connect to proxy",
        "Anomali ThreatStream v3": "recording is not working",
        "LogRhythmRest V2": "Submits a file - tests that send files shouldn't be mocked."
    },
    "parallel_integrations": [
        "AWS - EC2",
        "Amazon DynamoDB",
        "AWS - ACM",
        "AWS - Security Hub",
        "Cryptocurrency",
        "SNDBOX",
        "Whois",
        "Rasterize",
        "CVE Search v2",
        "VulnDB",
        "CheckPhish",
        "Tanium",
        "LogRhythmRest",
        "ipinfo",
        "ipinfo_v2",
        "Demisto REST API",
        "syslog",
        "ElasticsearchFeed",
        "MITRE ATT&CK",
        "Microsoft Intune Feed",
        "JSON Feed",
        "Plain Text Feed",
        "Fastly Feed",
        "Malware Domain List Active IPs Feed",
        "Blocklist_de Feed",
        "Cloudflare Feed",
        "AzureFeed",
        "SpamhausFeed",
        "Cofense Feed",
        "Bambenek Consulting Feed",
        "AWS Feed",
        "CSVFeed",
        "ProofpointFeed",
        "abuse.ch SSL Blacklist Feed",
        "TAXIIFeed",
        "Office 365 Feed",
        "AutoFocus Feed",
        "Recorded Future Feed",
        "DShield Feed",
        "AlienVault Reputation Feed",
        "BruteForceBlocker Feed",
        "Feodo Tracker IP Blocklist Feed",
        "AlienVault OTX TAXII Feed",
        "Prisma Access Egress IP feed",
        "Lastline v2",
        "McAfee DXL",
        "Cortex Data Lake",
        "Mail Listener v2",
        "EDL",
        "Create-Mock-Feed-Relationships"
    ],
    "private_tests": [
        "HelloWorldPremium_Scan-Test",
        "HelloWorldPremium-Test"
    ],
    "docker_thresholds": {

        "_comment": "Add here docker images which are specific to an integration and require a non-default threshold (such as rasterize or ews). That way there is no need to define this multiple times. You can specify full image name with version or without.",
        "images": {
            "demisto/chromium": {
                "pid_threshold": 11
            },
            "demisto/py-ews:2.0": {
                "memory_threshold": 150
            },
            "demisto/pymisp:1.0.0.52": {
                "memory_threshold": 150
            },
            "demisto/pytan": {
                "pid_threshold": 11
            },
            "demisto/google-k8s-engine:1.0.0.9467": {
                "pid_threshold": 11
            },
            "demisto/threatconnect-tcex": {
                "pid_threshold": 11
            },
            "demisto/taxii2": {
                "pid_threshold": 11
            },
            "demisto/pwsh-infocyte": {
                "pid_threshold": 24,
                "memory_threshold": 140
            },
            "demisto/pwsh-exchange": {
                "pid_threshold": 24,
                "memory_threshold": 140
            },
            "demisto/powershell": {
                "pid_threshold": 24,
                "memory_threshold": 140
            },
            "demisto/powershell-ubuntu": {
                "pid_threshold": 45,
                "memory_threshold": 250
            },
            "demisto/boto3": {
                "memory_threshold": 90
            },
            "demisto/flask-nginx": {
                "pid_threshold": 11
            }
        }
    }
}<|MERGE_RESOLUTION|>--- conflicted
+++ resolved
@@ -4890,14 +4890,10 @@
         "NetscoutAED-Test": "Issue 44455"
     },
     "skipped_integrations": {
-<<<<<<< HEAD
-
-=======
         "AutoFocus V2": "Issue 26464",
         "AutoFocus Daily Feed": "Issue 26464",
         "AutoFocus Feed": "Issue 26464",
-        
->>>>>>> b0903434
+
         "_comment1": "~~~ NO INSTANCE ~~~",
         "Ipstack": "Usage limit reached (Issue 38063)",
         "AnsibleAlibabaCloud": "No instance - issue 40447",
