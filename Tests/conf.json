--- conflicted
+++ resolved
@@ -4620,7 +4620,6 @@
             "timeout": 2400
         },
         {
-<<<<<<< HEAD
             "playbookID": "Get Original Email - Microsoft Graph Mail - test",
             "fromversion": "6.1.0",
             "integrations": [
@@ -4642,13 +4641,13 @@
                 "EWS v2"
             ],
             "instance_names": "ewv2_regular"
-=======
+       },
+       {
             "integrations": [
                 "Demisto REST API"
             ],
             "playbookID": "GetTasksWithSections SetIRProcedures end to end test",
             "fromversion": "6.0.0"
->>>>>>> 6a192abb
         }
     ],
     "skipped_tests": {
