--- conflicted
+++ resolved
@@ -2578,11 +2578,7 @@
         }
     ],
     "skipped_tests": {
-<<<<<<< HEAD
-        "IntSights Test": "Issue 22185",
-=======
         "Test-VulnDB": "Issue 23138",
->>>>>>> 4c6086bd
         "test_MsGraphFiles": "Issue 22853 ",
         "TestCofenseFeed": "Issue 22854",
         "RecordedFutureFeed - Test": "Issue 22855",
