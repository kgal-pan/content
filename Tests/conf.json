{
    "testTimeout": 160,
    "testInterval": 20,
    "tests": [
        {
            "integrations": "Azure Compute v2",
            "playbookID": "Azure Compute - Test",
            "instance_names": "ms_azure_compute_dev"
        },
        {
            "integrations": "Azure Compute v2",
            "playbookID": "Azure Compute - Test",
            "instance_names": "ms_azure_compute_prod"
        },
        {
            "integrations": "Symantec Data Loss Prevention",
            "playbookID": "Symantec Data Loss Prevention - Test",
            "fromversion": "4.5.0"
        },
        {
            "integrations": "Azure Security Center v2",
            "playbookID": "Azure SecurityCenter - Test",
            "instance_names": "ms_azure_sc_prod"
        },
        {
            "integrations": "Azure Security Center v2",
            "playbookID": "Azure SecurityCenter - Test",
            "instance_names": "ms_azure_sc_prod"
        },
        {
            "integrations": "JsonWhoIs",
            "playbookID": "JsonWhoIs-Test"
        },
        {
            "integrations": "MicrosoftGraphMail",
            "playbookID": "MicrosoftGraphMail-Test",
            "instance_names": "ms_graph_mail_dev"
        },
        {
            "integrations": "MicrosoftGraphMail",
            "playbookID": "MicrosoftGraphMail-Test",
            "instance_names": "ms_graph_mail_prod"
        },
        {
            "integrations": "nmap",
            "playbookID": "Nmap - Test",
            "fromversion": "5.0.0"
        },
        {
            "integrations": "AutoFocus V2",
            "playbookID": "Autofocus Query Samples, Sessions and Tags Test Playbook",
            "fromversion": "4.5.0",
            "timeout": 500
        },
        {
            "integrations": "HelloWorld",
            "playbookID": "TestHelloWorld"
        },
        {
            "integrations": "ThreatQ v2",
            "playbookID": "ThreatQ - Test"
        },
        {
            "integrations": "AttackIQFireDrill",
            "playbookID": "AttackIQ - Test"
        },
        {
            "playbookID": "Create Phishing Classifier V2 ML Test",
            "timeout" : 60000,
            "fromversion": "4.5.0"
        },
        {
            "integrations": "ZeroFox",
            "playbookID": "ZeroFox-Test",
            "fromversion": "4.1.0"
        },
        {
            "integrations": "AlienVault OTX v2",
            "playbookID": "Alienvault_OTX_v2 - Test"
        },
        {
            "integrations": "AWS - SQS",
            "playbookID": "fd93f620-9a2d-4fb6-85d1-151a6a72e46d"
        },
        {
            "integrations": "SlackV2",
            "playbookID": "Slack Test Playbook",
            "timeout" : 2400,
            "fromversion": "5.0.0"
        },
        {
            "integrations": "Cortex XDR - IR",
            "playbookID": "Test XDR Playbook",
            "fromversion": "4.1.0"
        },
        {
            "integrations": "Cloaken",
            "playbookID": "Cloaken-Test"
        },
        {
            "integrations": "Uptycs",
            "playbookID": "TestUptycs"
        },
        {
            "integrations": "ThreatX",
            "playbookID": "ThreatX-test"
        },
        {
            "integrations": "AlienVault OTX",
            "playbookID": "AlienVaultOTX Test"
        },
        {
            "integrations": "Cofense Triage",
            "playbookID": "Cofense Triage Test"
        },
        {
            "integrations": "Minerva Labs Anti-Evasion Platform",
            "playbookID": "Minerva Test playbook"
        },
        {
            "integrations": "CheckPhish",
            "playbookID": "CheckPhish-Test"
        },
        {
            "integrations": "Symantec Management Center",
            "playbookID": "SymantecMC_TestPlaybook"
        },
        {
            "integrations": "Tufin",
            "playbookID": "Tufin Test"
        },
        {
            "integrations": "Looker",
            "playbookID": "Test-Looker"
        },
        {
            "integrations": "Vertica",
            "playbookID": "Vertica Test"
        },
        {
            "integrations": "Server Message Block (SMB)",
            "playbookID": "SMB test"
        },
        {
            "playbookID": "ConvertFile-Test",
            "fromversion": "4.5.0"
        },
        {
            "playbookID": "TestAwsEC2GetPublicSGRules-Test"
        },
        {
            "playbookID": "TestParseEmailHeaders"
        },
        {
            "playbookID": "TestParseEmailFile-deprecated-script"
        },
        {
            "integrations": "RSA NetWitness Packets and Logs",
            "playbookID": "rsa_packets_and_logs_test"
        },
        {
            "playbookID": "test_similar_incidents"
        },
        {
            "playbookID": "autofocus_test",
            "integrations": "Autofocus"
        },
        {
            "playbookID": "CheckpointFW-test",
            "integrations": "Check Point"
        },
        {
            "playbookID": "RegPathReputationBasicLists_test"
        },
        {
            "playbookID": "EmailDomainSquattingReputation-Test"
        },
        {
            "playbookID": "RandomStringGenerateTest"
        },
        {
            "playbookID": "DocumentationTest",
            "integrations": "ipinfo"
        },
        {
            "playbookID": "playbook-checkEmailAuthenticity-test"
        },
        {
            "playbookID": "HighlightWords_Test"

        },
        {
            "playbookID": "StringContainsArray_test"
        },
        {
            "integrations": "Fidelis Elevate Network",
            "playbookID": "Fidelis-Test"
        },
        {
            "integrations": "AWS - ACM",
            "playbookID": "ACM-Test"
        },
        {
            "integrations": "Thinkst Canary",
            "playbookID": "CanaryTools Test"
        },
        {
            "integrations": "ThreatMiner",
            "playbookID": "ThreatMiner-Test"
        },
        {
            "playbookID": "StixCreator-Test"
        },
        {
            "playbookID": "CompareIncidentsLabels-test-playbook"
        },
        {
            "integrations": "Have I Been Pwned? V2",
            "playbookID": "Pwned v2 test"
        },
        {
            "integrations": "Alexa Rank Indicator",
            "playbookID": "Alexa Test Playbook"
        },
        {
            "playbookID": "UnEscapeURL-Test"
        },
        {
            "playbookID": "UnEscapeIPs-Test"
        },
        {
            "playbookID": "ExtractDomainFromUrlAndEmail-Test"
        },
        {
            "playbookID": "ConvertKeysToTableFieldFormat_Test"
        },
        {
            "integrations": "CVE Search",
            "playbookID": "cveReputation Test"
        },
        {
            "integrations": "HashiCorp Vault",
            "playbookID": "hashicorp_test"
        },
        {
            "integrations": "AWS - Athena - Beta",
            "playbookID": "Beta-Athena-Test"
        },
        {
            "integrations": "BeyondTrust Password Safe",
            "playbookID": "BeyondTrust-Test"
        },
        {
            "integrations": "Dell Secureworks",
            "playbookID": "secureworks_test"
        },
        {
            "integrations": "ServiceNow",
            "playbookID": "servicenow_test_new"
        },
        {
            "integrations": "ExtraHop",
            "playbookID": "ExtraHop-Test"
        },
        {
            "integrations": "ExtraHop v2",
            "playbookID": "ExtraHop_v2-Test"
        },
        {
            "playbookID": "Test CommonServer"
        },
        {
            "integrations": "CIRCL",
            "playbookID": "CirclIntegrationTest"
        },
        {
            "integrations": "MISP V2",
            "playbookID": "MISP V2 Test"
        },
        {
            "playbookID": "test-LinkIncidentsWithRetry"
        },
        {
            "playbookID": "CopyContextToFieldTest"
        },
        {
            "integrations": "OTRS",
            "playbookID": "OTRS Test",
            "fromversion": "4.1.0"
        },
        {
            "integrations": "Attivo Botsink",
            "playbookID": "AttivoBotsinkTest"
        },
        {
            "playbookID": "CreatePhishingClassifierMLTest",
            "timeout": 2400
        },
        {
            "integrations": "Cymon",
            "playbookID": "playbook-Cymon_Test"
        },
        {
            "integrations": "FortiGate",
            "playbookID": "Fortigate Test"
        },
        {
            "playbookID": "FormattedDateToEpochTest"
        },
        {
            "integrations": "SNDBOX",
            "playbookID": "SNDBOX_Test"
        },
        {
            "integrations": "SNDBOX",
            "playbookID": "Detonate File - SNDBOX - Test",
            "timeout": 2400,
            "nightly": true
        },
        {
            "integrations": "VxStream",
            "playbookID": "Detonate File - HybridAnalysis - Test",
            "timeout": 2400
        },
        {
            "playbookID": "WordTokenizeTest"
        },
        {
            "integrations": "Awake Security",
            "playbookID": "awake_security_test_pb"
        },
        {
            "integrations": "Tenable.sc",
            "playbookID": "tenable-sc-test",
            "timeout": 240,
            "nightly": true
        },
        {
            "integrations": "MimecastV2",
            "playbookID": "Mimecast test"
        },
        {
            "playbookID": "CreateEmailHtmlBody_test_pb",
            "fromversion": "4.1.0"
        },
        {
            "playbookID": "ReadPDFFile-Test"
        },
        {
            "playbookID": "ReadPDFFileV2-Test"
        },
        {
            "playbookID": "JSONtoCSV-Test"
        },
        {
            "integrations": "Panorama",
            "instance_names": "palo_alto_firewall",
            "playbookID": "palo_alto_firewall_test_pb",
            "timeout": 1000,
            "nightly": true
        },
        {
            "integrations": "Panorama",
            "instance_names": "palo_alto_panorama",
            "playbookID": "palo_alto_panorama_test_pb",
            "timeout": 1000,
            "nightly": true
        },
        {
            "integrations": "Panorama",
            "instance_names": "palo_alto_panorama",
            "playbookID": "Panorama Query Logs - Test",
            "timeout": 1000,
            "nightly": true
        },
        {
            "integrations": "Panorama",
            "instance_names": "palo_alto_firewall_9.0",
            "playbookID": "palo_alto_firewall_test_pb",
            "timeout": 1000,
            "nightly": true
        },
        {
            "integrations": "Panorama",
            "instance_names": "palo_alto_panorama_9.0",
            "playbookID": "palo_alto_panorama_test_pb",
            "timeout": 1000,
            "nightly": true
        },
        {
            "integrations": "Tenable.io",
            "playbookID": "Tenable.io test"
        },
        {
            "playbookID": "URLDecode-Test"
        },
        {
            "playbookID": "GetTime-Test"
        },
        {
            "integrations": "Tenable.io",
            "playbookID": "Tenable.io Scan Test",
            "nightly": true,
            "timeout": 900
        },
        {
            "integrations": "Tenable.sc",
            "playbookID": "tenable-sc-scan-test",
            "nightly": true,
            "timeout": 600
        },
        {
            "integrations": "google-vault",
            "playbookID": "Google-Vault-Generic-Test",
            "nightly": true,
            "timeout": 3600
        },
        {
            "integrations": "google-vault",
            "playbookID": "Google_Vault-Search_And_Display_Results_test",
            "nightly": true,
            "timeout": 3600
        },
        {
            "playbookID": "Luminate-TestPlaybook",
            "integrations": "Luminate"
        },
        {
            "playbookID": "Palo Alto Networks - Malware Remediation Test",
            "integrations": "Palo Alto Minemeld",
            "fromversion": "4.5.0"
        },
        {
            "playbookID": "SumoLogic-Test",
            "integrations": "SumoLogic",
            "fromversion": "4.1.0"
        },
        {
            "playbookID": "ParseEmailFiles-test"
        },
        {
            "playbookID": "PAN-OS - Block IP and URL - External Dynamic List Test",
            "integrations": "palo_alto_networks_pan_os_edl_management",
            "fromversion": "4.0.0"

        },
        {
            "playbookID": "PAN-OS - Block IP - Custom Block Rule Test",
            "integrations": "Panorama",
            "instance_names": "palo_alto_panorama",
            "fromversion": "4.0.0"
        },
        {
            "playbookID": "PAN-OS - Block IP - Static Address Group Test",
            "integrations": "Panorama",
            "instance_names": "palo_alto_panorama",
            "fromversion": "4.0.0"
        },
        {
            "playbookID": "PAN-OS - Block URL - Custom URL Category Test",
            "integrations": "Panorama",
            "instance_names": "palo_alto_panorama",
            "fromversion": "4.0.0"
        },
        {
            "playbookID": "ParseExcel-test"
        },
        {
            "playbookID": "Detonate File - No Files test"
        },
        {
            "integrations": [
                "Panorama",
                "Check Point"
            ],
            "instance_names": "palo_alto_firewall",
            "playbookID": "blockip_test_playbook"
        },
        {
            "integrations": "Palo Alto Minemeld",
            "playbookID": "minemeld_test"
        },
        {
            "integrations": "SentinelOne V2",
            "playbookID": "SentinelOne V2 - test"
        },
        {
            "integrations": "InfoArmor VigilanteATI",
            "playbookID": "InfoArmorVigilanteATITest"
        },
        {
            "integrations": "IntSights",
            "instance_names": "intsights_standard_account",
            "playbookID": "IntSights Test",
            "nightly": true,
            "timeout": 500
        },
        {
            "integrations": "IntSights",
            "playbookID": "IntSights Mssp Test",
            "instance_names": "intsights_mssp_account",
            "nightly": true,
            "timeout": 500
        },
        {
            "integrations": "dnstwist",
            "playbookID": "dnstwistTest"
        },
        {
            "integrations": "BitDam",
            "playbookID": "Detonate File - BitDam Test"
        },
        {
            "integrations": "Threat Grid",
            "playbookID": "Test-Detonate URL - ThreatGrid",
            "timeout": 600
        },
        {
            "integrations": "Threat Grid",
            "playbookID": "ThreatGridTest",
            "timeout": 600
        },
        {
            "integrations": [
                "Palo Alto Minemeld",
                "Panorama"
            ],
            "instance_names": "palo_alto_firewall",
            "playbookID": "block_indicators_-_generic_-_test"
        },
        {
            "integrations": "Signal Sciences WAF",
            "playbookID": "SignalSciences-Test"
        },
        {
            "integrations": "RTIR",
            "playbookID": "RTIR Test"
        },
        {
            "integrations": "RedCanary",
            "playbookID": "RedCanaryTest",
            "nightly": true
        },
        {
            "integrations": "Devo",
            "playbookID": "devo_test_playbook"
        },
        {
            "playbookID": "URL Enrichment - Generic v2 - Test",
            "integrations": [
                "Rasterize",
                "VirusTotal - Private API"
            ],
            "instance_names": "virus_total_private_api_general",
            "timeout": 500
        },
        {
            "playbookID": "CutTransformerTest"
        },
        {
            "integrations": "SCADAfence CNM",
            "playbookID": "SCADAfence_test"
        },
        {
            "integrations": "ProtectWise",
            "playbookID": "Protectwise-Test"
        },
        {
            "integrations": "WhatsMyBrowser",
            "playbookID": "WhatsMyBrowser-Test"
        },
        {

            "integrations": "BigFix",
            "playbookID": "BigFixTest"
        },
        {
            "integrations": "Lastline",
            "playbookID": "Lastline - testplaybook",
            "nightly": true
        },
        {
            "integrations": "epo",
            "playbookID": "Test Playbook McAfee ePO"
        },
        {
            "integrations": "activedir",
            "playbookID": "calculate_severity_-_critical_assets_-_test"
        },
        {
            "playbookID": "TextFromHTML_test_playbook"
        },
        {
            "playbookID": "PortListenCheck-test"
        },
        {
            "integrations": "ThreatExchange",
            "playbookID": "ThreatExchange-test"
        },
        {
            "integrations": "ThreatExchange",
            "playbookID": "extract_indicators_-_generic_-_test",
            "timeout": 240
        },
        {
            "integrations": "Joe Security",
            "playbookID": "JoeSecurityTestPlaybook",
            "timeout": 500,
            "nightly": true
        },
        {
            "integrations": "Joe Security",
            "playbookID": "JoeSecurityTestDetonation",
            "timeout": 2000,
            "nightly": true
        },
        {
            "integrations": "WildFire-v2",
            "playbookID": "Wildfire Test"
        },
        {
            "integrations": "WildFire-v2",
            "playbookID": "Detonate URL - WildFire-v2 - Test"
        },
        {
            "integrations": "GRR",
            "playbookID": "grr_test",
            "nightly": true
        },
        {
            "integrations": "VirusTotal",
            "instance_names": "virus_total_general",
            "playbookID": "virusTotal-test-playbook",
            "timeout": 1400,
            "nightly": true
        },
        {
            "integrations": "VirusTotal",
            "instance_names": "virus_total_preferred_vendors",
            "playbookID": "virusTotaI-test-preferred-vendors",
            "timeout": 1400,
            "nightly": true
        },
        {
            "integrations": "Preempt",
            "playbookID": "Preempt Test"
        },
        {
            "integrations": "Gmail",
            "playbookID": "get_original_email_-_gmail_-_test"
        },
        {
            "integrations": "EWS v2",
            "playbookID": "get_original_email_-_ews-_test"
        },
        {
            "integrations": ["EWS v2", "EWS Mail Sender"],
            "playbookID": "EWS search-mailbox test",
            "timeout": 300
        },
        {
            "integrations": "PagerDuty v2",
            "playbookID": "PagerDuty Test"
        },
        {
            "playbookID": "test_delete_context"
        },
        {
            "playbookID": "DeleteContext-auto-test"
        },
        {
            "playbookID": "GmailTest",
            "integrations": "Gmail"
        },
        {
            "playbookID": "Gmail Convert Html Test",
            "integrations": "Gmail"
        },
        {
            "playbookID": "reputations.json Test"
        },
        {
            "playbookID": "Test IP Indicator Fields",
            "fromversion": "5.0.0"
        },
        {
            "integrations": "Shodan",
            "playbookID": "ShodanTest"
        },
        {
            "playbookID": "Extract Indicators From File - test",
            "timeout": 2000
        },
        {
            "playbookID": "dedup_-_generic_-_test"
        },
        {
            "playbookID": "TestDedupIncidentsPlaybook"
        },
        {
            "playbookID": "TestDedupIncidentsByName"
        },
        {
            "integrations": "McAfee Advanced Threat Defense",
            "playbookID": "Test Playbook McAfee ATD",
            "timeout": 700
        },
        {
            "playbookID": "stripChars - Test"
        },
        {
            "integrations": "McAfee Advanced Threat Defense",
            "playbookID": "Test Playbook McAfee ATD Upload File"
        },
        {
            "playbookID": "exporttocsv_script_test"
        },
        {
            "integrations": "Intezer",
            "playbookID": "Intezer Testing",
            "nightly": true,
            "timeout": 500
        },
        {
            "integrations": "Intezer v2",
            "playbookID": "Intezer Testing v2",
            "fromversion": "4.1.0",
            "timeout": 700
        },
        {
            "integrations": "FalconIntel",
            "playbookID": "CrowdStrike Falcon Intel v2"
        },
        {
            "playbookID": "ContextGetters_Test"
        },
        {
            "integrations": [
                "Mail Sender (New)",
                "google"
            ],
            "playbookID": "Mail Sender (New) Test"
        },
        {
            "playbookID": "buildewsquery_test"
        },
        {
            "integrations": "Rapid7 Nexpose",
            "playbookID": "nexpose_test",
            "timeout": 240
        },
        {
            "playbookID": "GetIndicatorDBotScore Test"
        },
        {
            "integrations": "EWS Mail Sender",
            "playbookID": "EWS Mail Sender Test"
        },
        {
            "integrations": [
                "EWS Mail Sender",
                "Rasterize"
            ],
            "playbookID": "EWS Mail Sender Test 2"
        },
        {
            "playbookID": "decodemimeheader_-_test"
        },
        {
            "integrations": "CVE Search",
            "playbookID": "cve_enrichment_-_generic_-_test"
        },
        {
            "playbookID": "test_url_regex"
        },
        {
            "integrations": "Skyformation",
            "playbookID": "TestSkyformation"
        },
        {
            "integrations": "okta",
            "playbookID": "okta_test_playbook",
            "timeout": 240
        },
        {
            "playbookID": "Test filters & transformers scripts"
        },
        {
            "integrations": "Salesforce",
            "playbookID": "SalesforceTestPlaybook"
        },
        {
            "integrations": "McAfee ESM-v10",
            "instance_names": "v10.2.0",
            "playbookID": "McAfeeESMTest",
            "timeout": 500
        },
        {
            "integrations": "McAfee ESM-v10",
            "instance_names": "v10.3.0",
            "playbookID": "McAfeeESMTest",
            "timeout": 500
        },
        {
            "integrations": "McAfee ESM-v10",
            "instance_names": "v11.1.3",
            "playbookID": "McAfeeESMTest",
            "timeout": 500
        },
        {
            "integrations": "GoogleSafeBrowsing",
            "playbookID": "Google Safe Browsing Test",
            "timeout": 240
        },
        {
            "integrations": "EWS v2",
            "playbookID": "EWSv2_empty_attachment_test"
        },
        {
            "integrations": "EWS v2",
            "playbookID": "EWS Public Folders Test"
        },
        {
            "playbookID": "TestWordFileToIOC",
            "timeout": 300
        },
        {
            "integrations": "Symantec Endpoint Protection V2",
            "playbookID": "SymantecEndpointProtection_Test"
        },
        {
            "integrations": "carbonblackprotection",
            "playbookID": "search_endpoints_by_hash_-_carbon_black_protection_-_test",
            "timeout": 500
        },
        {
            "playbookID": "process_email_-_generic_-_test",
            "integrations": "Rasterize",
            "timeout": 240
        },
        {
            "integrations": "activedir",
            "playbookID": "account_enrichment_-_generic_test"
        },
        {
            "integrations": "FalconHost",
            "playbookID": "search_endpoints_by_hash_-_crowdstrike_-_test",
            "timeout": 500
        },
        {
            "integrations": "FalconHost",
            "playbookID": "CrowdStrike Endpoint Enrichment - Test"
        },
        {
            "integrations": "FalconHost",
            "playbookID": "crowdstrike_falconhost_test"
        },
        {
            "integrations": "CrowdstrikeFalcon",
            "playbookID": "Test - CrowdStrike Falcon",
            "fromversion": "4.1.0"
        },
        {
            "playbookID": "ExposeIncidentOwner-Test"
        },
        {
            "integrations": "PostgreSQL",
            "playbookID": "PostgreSQL Test"
        },
        {
            "integrations": "google",
            "playbookID": "GsuiteTest"
        },
        {
            "integrations": "OpenPhish",
            "playbookID": "OpenPhish Test Playbook"
        },
        {
            "integrations": "RSA Archer",
            "playbookID": "Archer-Test-Playbook",
            "nightly": true
        },
        {
            "integrations": "jira",
            "playbookID": "Jira-Test"
        },
        {
            "integrations": "jira-v2",
            "playbookID": "Jira-v2-Test"
        },
        {
            "integrations": "ipinfo",
            "playbookID": "IPInfoTest"
        },
        {
            "integrations": "jira",
            "playbookID": "VerifyHumanReadableFormat"
        },
        {
            "playbookID": "ExtractURL Test"
        },
        {
            "playbookID": "strings-test"
        },
        {
            "playbookID": "TestCommonPython"
        },
        {
            "playbookID": "TestFileCreateAndUpload"
        },
        {
            "playbookID": "TestIsValueInArray"
        },
        {
            "playbookID": "TestStringReplace"
        },
        {
            "playbookID": "TestHttpPlaybook"
        },
        {
            "integrations": "SplunkPy",
            "playbookID": "Splunk-Test"
        },
        {
            "integrations": "SplunkPy",
            "playbookID": "SplunkPySearch_Test"
        },
        {
            "integrations": "McAfee NSM",
            "playbookID": "McAfeeNSMTest",
            "timeout": 400,
            "nightly": true
        },
        {
            "integrations": "PhishTank",
            "playbookID": "PhishTank Testing"
        },
        {
            "integrations": "McAfee Web Gateway",
            "playbookID": "McAfeeWebGatewayTest",
            "timeout": 500
        },
        {
            "integrations": "TCPIPUtils",
            "playbookID": "TCPUtils-Test"
        },
        {
            "playbookID": "ProofpointDecodeURL-Test",
            "timeout": 300
        },
        {
            "playbookID": "listExecutedCommands-Test"
        },
        {
            "integrations": "AWS - Lambda",
            "playbookID": "AWS-Lambda-Test (Read-Only)"
        },
        {
            "integrations": "Service Manager",
            "playbookID": "TestHPServiceManager",
            "timeout": 400
        },
        {
            "playbookID": "LanguageDetect-Test",
            "timeout": 300
        },
        {
            "integrations": "Forcepoint",
            "playbookID": "forcepoint test",
            "timeout": 500,
            "nightly": true
        },
        {
            "playbookID": "GeneratePassword-Test"
        },
        {
            "playbookID": "ZipFile-Test"
        },
        {
            "playbookID": "ExtractDomainTest"
        },
        {
            "playbookID": "Test-IsMaliciousIndicatorFound",
            "integrations": "VirusTotal",
            "instance_names": "virus_total_general",
            "fromversion": "5.0.0"
        },
        {
            "playbookID": "TestExtractHTMLTables"
        },
        {
            "integrations": "carbonblackliveresponse",
            "playbookID": "CarbonBlackLiveResponseTest",
            "nightly": true
        },
        {
            "playbookID": "TestSafeBreach",
            "integrations": "SafeBreach"
        },
        {
            "integrations": "urlscan.io",
            "playbookID": "urlscan_malicious_Test",
            "timeout": 500
        },
        {
            "integrations": "EWS v2",
            "playbookID": "pyEWS_Test"
        },
        {
            "integrations": "remedy_sr_beta",
            "playbookID": "remedy_sr_test_pb"
        },
        {

            "integrations": "Netskope",
            "playbookID": "Netskope Test"
        },
        {
            "integrations": "Cylance Protect v2",
            "playbookID": "Cylance Protect v2 Test"
        },
        {
            "integrations": "ReversingLabs Titanium Cloud",
            "playbookID": "ReversingLabsTCTest"
        },
        {
            "integrations": "ReversingLabs A1000",
            "playbookID": "ReversingLabsA1000Test"
        },
        {
            "integrations": "Demisto Lock",
            "playbookID": "DemistoLockTest"
        },
        {
            "playbookID": "test-domain-indicator",
            "timeout": 400
        },
        {
            "playbookID": "Cybereason Test",
            "integrations": "Cybereason",
            "timeout": 1200,
            "fromversion": "4.1.0"
        },
        {
            "integrations": "VirusTotal - Private API",
            "instance_names": "virus_total_private_api_general",
            "playbookID": "File Enrichment - Virus Total Private API Test",
            "nightly": true
        },
        {
            "integrations": "VirusTotal - Private API",
            "instance_names": "virus_total_private_api_general",
            "playbookID": "virusTotalPrivateAPI-test-playbook",
            "timeout": 1400,
            "nightly": true
        },
        {
            "integrations": "VirusTotal - Private API",
            "instance_names": "virus_total_private_api_preferred_vendors",
            "playbookID": "virusTotalPrivateAPI-test-preferred-vendors",
            "timeout": 1400,
            "nightly": true
        },
        {
            "integrations": "Cisco Meraki",
            "playbookID": "Cisco-Meraki-Test"
        },
        {
            "integrations": "Windows Defender Advanced Threat Protection",
            "playbookID": "Test - Windows Defender Advanced Threat Protection",
            "instance_names": "windows_defender_atp_dev"
        },
        {
            "integrations": "Windows Defender Advanced Threat Protection",
            "playbookID": "Test - Windows Defender Advanced Threat Protection",
            "instance_names": "windows_defender_atp_prod"
        },
        {
            "integrations": "Tanium",
            "playbookID": "Tanium Test Playbook",
            "nightly": true,
            "timeout": 1200
        },
        {
            "integrations": "Recorded Future",
            "playbookID": "Recorded Future Test",
            "nightly": true
        },
        {
            "integrations": "Microsoft Graph",
            "playbookID": "Microsoft Graph Test",
            "instance_names": "ms_graph_security_dev"
        },
        {
            "integrations": "Microsoft Graph",
            "playbookID": "Microsoft Graph Test",
            "instance_names": "ms_graph_security_prod"
        },
        {
            "integrations": "Microsoft Graph User",
            "playbookID": "Microsoft Graph - Test",
            "instance_names": "ms_graph_user_dev"
        },
        {
            "integrations": "Microsoft Graph User",
            "playbookID": "Microsoft Graph - Test",
            "instance_names": "ms_graph_user_prod"
        },
        {
            "integrations": "RedLock",
            "playbookID": "RedLockTest",
            "nightly": true
        },
        {
            "integrations": "Symantec Messaging Gateway",
            "playbookID": "Symantec Messaging Gateway Test"
        },
        {
            "integrations": "ThreatConnect",
            "playbookID": "test-ThreatConnect"
        },
        {
            "integrations": "VxStream",
            "playbookID": "VxStream Test",
            "nightly": true
        },
        {
            "integrations": "Cylance Protect",
            "playbookID": "get_file_sample_by_hash_-_cylance_protect_-_test",
            "timeout": 240
        },
        {
            "integrations": "Cylance Protect",
            "playbookID": "endpoint_enrichment_-_generic_test"
        },
        {
            "integrations": "QRadar",
            "playbookID": "test_Qradar"
        },
        {
            "integrations": "VMware",
            "playbookID": "VMWare Test"
        },
        {
            "integrations": "Anomali ThreatStream",
            "playbookID": "Anomali_ThreatStream_Test"
        },
        {
            "integrations": "Farsight DNSDB",
            "playbookID": "DNSDBTest"
        },
        {
            "integrations": "carbonblack-v2",
            "playbookID": "CarbonBlackResponseTest"
        },
        {
            "integrations": "Cisco Umbrella Investigate",
            "playbookID": "Cisco Umbrella Test"
        },
        {
            "integrations": "icebrg",
            "playbookID": "Icebrg Test",
            "timeout": 500
        },
        {
            "integrations": "Symantec MSS",
            "playbookID": "SymantecMSSTest"
        },
        {
            "integrations": "Remedy AR",
            "playbookID": "Remedy AR Test"
        },
        {
            "integrations": "AWS - IAM",
            "playbookID": "d5cb69b1-c81c-4f27-8a40-3106c0cb2620"
        },
        {
            "integrations": "McAfee Active Response",
            "playbookID": "McAfee-MAR_Test",
            "timeout": 700
        },
        {
            "integrations": "McAfee Threat Intelligence Exchange",
            "playbookID": "McAfee-TIE Test",
            "timeout": 700
        },
        {
            "integrations": "ArcSight Logger",
            "playbookID": "ArcSight Logger test"
        },
        {
            "integrations": "ArcSight ESM v2",
            "playbookID": "ArcSight ESM v2 Test"
        },
        {
            "integrations": "ArcSight ESM v2",
            "playbookID": "test Arcsight - Get events related to the Case"
        },
        {
            "integrations": "XFE",
            "playbookID": "XFE Test",
            "timeout": 140,
            "nightly": true
        },
        {
            "integrations": "McAfee Threat Intelligence Exchange",
            "playbookID": "search_endpoints_by_hash_-_tie_-_test",
            "timeout": 500
        },
        {
            "integrations": "iDefense",
            "playbookID": "iDefenseTest",
            "timeout": 300
        },
        {
            "integrations": "AbuseIPDB",
            "playbookID": "AbuseIPDB Test",
            "nightly": true
        },
        {
            "integrations": "AbuseIPDB",
            "playbookID": "AbuseIPDB PopulateIndicators Test",
            "nightly": true
        },
        {
            "integrations": "jira",
            "playbookID": "JiraCreateIssue-example-test"
        },
        {
            "integrations": "LogRhythm",
            "playbookID": "LogRhythm-Test-Playbook",
            "timeout": 200
        },
        {
            "integrations": "FireEye HX",
            "playbookID": "FireEye HX Test"
        },
        {
            "integrations": "Phish.AI",
            "playbookID": "PhishAi-Test"
        },
        {
            "integrations": "Phish.AI",
            "playbookID": "Test-Detonate URL - Phish.AI"
        },
        {
            "integrations": "Centreon",
            "playbookID": "Centreon-Test-Playbook"
        },
        {
            "playbookID": "ReadFile test"
        },
        {
            "integrations": "TruSTAR",
            "playbookID": "TruSTAR Test"
        },
        {
            "integrations": "AlphaSOC Wisdom",
            "playbookID": "AlphaSOC-Wisdom-Test"
        },
        {
            "integrations": "carbonblack-v2",
            "playbookID": "CBFindIP - Test"
        },
        {
            "integrations": "Jask",
            "playbookID": "Jask_Test",
            "fromversion": "4.1.0"
        },
        {
            "integrations": "Qualys",
            "playbookID": "Qualys-Test",
            "nightly": true
        },
        {
            "integrations": "Whois",
            "playbookID": "whois_test",
            "fromversion": "4.1.0"
        },
        {
            "integrations": "RSA NetWitness Endpoint",
            "playbookID": "NetWitness Endpoint Test"
        },
        {
            "integrations": "Check Point Sandblast",
            "playbookID": "Sandblast_malicious_test"
        },
        {
            "playbookID": "TestMatchRegex"
        },
        {
            "integrations": "ActiveMQ",
            "playbookID": "ActiveMQ Test"
        },
        {
            "playbookID": "RegexGroups Test"
        },
        {
            "integrations": "Cisco ISE",
            "playbookID": "cisco-ise-test-playbook"
        },
        {
            "integrations": "RSA NetWitness v11.1",
            "playbookID": "RSA NetWitness Test"
        },
        {
            "playbookID": "ExifReadTest"
        },
        {
            "integrations": "Cuckoo Sandbox",
            "playbookID": "CuckooTest",
            "timeout": 700
        },
        {
            "integrations": "VxStream",
            "playbookID": "Test-Detonate URL - Crowdstrike",
            "timeout": 1200
        },
        {
            "playbookID": "Detonate File - Generic Test",
            "timeout": 500
        },
        {
            "integrations": [
                "Lastline",
                "WildFire-v2",
                "SNDBOX",
                "VxStream",
                "McAfee Advanced Threat Defense"
            ],
            "playbookID": "Detonate File - Generic Test",
            "timeout": 2400,
            "nightly": true
        },
        {
            "playbookID": "detonate_file_-_generic_test",
            "toversion": "3.6.0"
        },
        {
            "playbookID": "STIXParserTest"
        },
        {
            "playbookID": "Detonate URL - Generic Test",
            "timeout": 2000,
            "nightly": true,
            "integrations": [
                "McAfee Advanced Threat Defense",
                "VxStream",
                "Lastline"
            ]
        },
        {
            "playbookID": "ReadPDFFile-Test"
        },
        {
            "integrations": [
                "VirusTotal",
                "urlscan.io",
                "activedir"
            ],
            "instance_names": "virus_total_general",
            "playbookID": "entity_enrichment_generic_test",
            "timeout": 240
        },
        {
            "integrations": [
                "FalconHost",
                "McAfee Threat Intelligence Exchange",
                "carbonblackprotection",
                "carbonblack"
            ],
            "playbookID": "search_endpoints_by_hash_-_generic_-_test",
            "timeout": 500
        },
        {
            "integrations": "Zscaler",
            "playbookID": "Zscaler Test",
            "nightly": true,
            "timeout": 500
        },
        {
            "playbookID": "DemistoUploadFileToIncident Test",
            "integrations": "Demisto REST API"
        },
        {
            "playbookID": "DemistoUploadFile Test",
            "integrations": "Demisto REST API"
        },
        {
            "playbookID": "MaxMind Test",
            "integrations": "MaxMind GeoIP2"

        },
        {
            "playbookID": "Test_Sagemaker",
            "integrations": "AWS Sagemaker"

        },
        {
            "playbookID": "C2sec-Test",
            "integrations": "C2sec irisk",
            "fromversion": "5.0.0"
        },
        {
            "playbookID": "Phishing test - attachment",
            "timeout": 600,
            "nightly": true,
            "integrations": [
                "EWS Mail Sender",
                "Have I Been Pwned? V2",
                "Demisto REST API",
                "Palo Alto Minemeld",
                "Rasterize"
            ]
        },
        {
            "playbookID": "Phishing test - Inline",
            "timeout": 500,
            "nightly": true,
            "integrations": [
                "EWS Mail Sender",
                "Have I Been Pwned? V2",
                "Demisto REST API",
                "Palo Alto Minemeld",
                "Rasterize"
            ]
        },
        {
            "playbookID": "Phishing v2 Test - Attachment",
            "timeout": 1200,
            "nightly": true,
            "integrations": [
                "EWS Mail Sender",
                "Have I Been Pwned? V2",
                "Demisto REST API",
                "Palo Alto Minemeld",
                "Rasterize"
            ]
        },
        {
            "playbookID": "Phishing v2 Test - Inline",
            "timeout": 1200,
            "nightly": true,
            "integrations": [
                "EWS Mail Sender",
                "Have I Been Pwned? V2",
                "Demisto REST API",
                "Palo Alto Minemeld",
                "Rasterize"
            ]
        },
        {
            "integrations": "duo",
            "playbookID": "DUO Test Playbook"
        },
        {
            "playbookID": "SLA Scripts - Test",
            "fromversion": "4.1.0"
        },
        {
            "playbookID": "PcapHTTPExtractor-Test"
        },
        {
            "playbookID": "Ping Test Playbook"
        },
        {
            "playbookID": "Active Directory Test",
            "instance_names": "active_directory_query_v2",
            "integrations": "Active Directory Query v2"
        },
        {
            "playbookID": "AD v2 - debug-mode - Test",
            "instance_names": "active_directory_query_v2",
            "integrations": "Active Directory Query v2",
            "fromversion": "5.0.0"
        },
        {
            "integrations": "Active Directory Query v2",
            "instance_names": "active_directory_query_v2_with_port_configuration",
            "playbookID": "Active Directory Query V2 configuration with port"
        },
        {
            "integrations": "mysql",
            "playbookID": "MySQL Test"
        },
        {
            "playbookID": "Email Address Enrichment - Generic v2 - Test"
        },
        {
            "playbookID": "Email Address Enrichment - Generic v2.1 - Test",
            "integrations": "Active Directory Query v2"
        },
        {
            "integrations": "Cofense Intelligence",
            "playbookID": "Test - Cofense Intelligence",
            "timeout": 500
        },
        {
            "playbookID": "GDPRContactAuthorities Test"
        },
        {
            "integrations": "Google Resource Manager",
            "playbookID": "GoogleResourceManager-Test",
            "timeout": 500,
            "nightly": true
        },
        {
            "integrations": "SlashNext Phishing Incident Response",
            "playbookID": "SlashNextPhishingIncidentResponse-Test",
            "timeout": 500,
            "nightly": true
        },
        {
            "integrations": "Google Cloud Storage",
            "playbookID": "GCS - Test",
            "timeout": 500,
            "nightly": true
        },
        {
            "playbookID": "Calculate Severity - Generic v2 - Test",
            "integrations": [
                "Palo Alto Minemeld",
                "Active Directory Query v2"
            ],
            "fromversion": "4.5.0"
        },
        {
            "integrations": "Freshdesk",
            "playbookID": "Freshdesk-Test",
            "timeout": 500,
            "nightly": true
        },
        {
            "playbookID": "Autoextract - Test",
            "fromversion": "4.1.0"
        },
        {
            "playbookID": "FilterByList - Test",
            "fromversion": "4.5.0"
        },
            {
            "playbookID": "Impossible Traveler - Test",
            "integrations": [
                "Ipstack",
                "ipinfo",
                "Rasterize",
                "Active Directory Query v2",
                "Demisto REST API"
            ],
            "fromversion": "5.0.0",
            "timeout": 700
        },
        {
            "integrations": "Kafka V2",
            "playbookID": "Kafka Test"
        },
        {
            "playbookID": "File Enrichment - Generic v2 - Test",
            "instance_names": "virus_total_private_api_general",
            "integrations": [
                "VirusTotal - Private API",
                "Cylance Protect v2"
            ]
        },
        {
            "integrations": "McAfee Active Response",
            "playbookID": "Endpoint data collection test",
            "timeout": 500
        },
        {
            "playbookID": "Phishing - Core - Test",
            "integrations": [
                "EWS Mail Sender",
                "Demisto REST API",
                "Palo Alto Minemeld",
                "Rasterize"
            ],
            "fromversion": "4.5.0",
            "timeout": 1500
        },
        {
            "integrations": "McAfee Active Response",
            "playbookID": "MAR - Endpoint data collection test",
            "timeout": 500
        },
        {

            "integrations": "DUO Admin",
            "playbookID": "DuoAdmin API test playbook"
        },
        {
            "integrations": "Traps",
            "playbookID": "Traps test",
            "timeout": 600
        },
        {
            "playbookID": "TestShowScheduledEntries"
        },
        {
            "playbookID": "Calculate Severity - Standard - Test",
            "integrations": "Palo Alto Minemeld",
            "fromversion": "4.5.0"
        },
        {
            "integrations": "Symantec Advanced Threat Protection",
            "playbookID": "Symantec ATP Test"

        },
        {
            "playbookID": "HTTPListRedirects - Test SSL"
        },
        {
            "playbookID": "HTTPListRedirects Basic Test"
        },
        {
            "playbookID": "CheckDockerImageAvailableTest"
        },
        {
            "playbookID": "ExtractDomainFromEmailTest"
        },
        {
            "playbookID": "Account Enrichment - Generic v2 - Test",
            "integrations": "activedir"
        },
        {
            "playbookID": "Extract Indicators From File - Generic v2 - Test",
            "integrations": "Image OCR",
            "timeout": 300
        },
        {
            "playbookID": "Endpoint Enrichment - Generic v2.1 - Test",
            "integrations": [
                "FalconHost",
                "Cylance Protect v2",
                "carbonblack-v2",
                "epo",
                "Active Directory Query v2"
            ]
        },
        {
            "playbookID": "EmailReputationTest",
            "integrations": "Have I Been Pwned? V2"
        },
        {
            "integrations": "Symantec Deepsight Intelligence",
            "playbookID": "Symantec Deepsight Test"
        },
        {
            "playbookID": "ExtractDomainFromEmailTest"
        },
        {
            "playbookID": "PAN OS EDL Management - Test",
            "integrations": "palo_alto_networks_pan_os_edl_management"
        },
        {
            "playbookID": "PAN-OS DAG Configuration Test",
            "integrations": "Panorama",
            "instance_names": "palo_alto_panorama",
            "timeout": 1000
        },
        {
            "playbookID": "PAN-OS Create Or Edit Rule Test",
            "integrations": "Panorama",
            "instance_names": "palo_alto_panorama",
            "timeout": 1000
        },
        {
            "playbookID": "PAN-OS EDL Setup Test",
            "integrations": ["Panorama", "palo_alto_networks_pan_os_edl_management"],
            "instance_names": "palo_alto_panorama",
            "timeout": 1000
        },
        {
            "integrations": "Snowflake",
            "playbookID": "Snowflake-Test"
        },
        {
            "playbookID": "Account Enrichment - Generic v2.1 - Test",
            "integrations": "Active Directory Query v2"
        },
        {
            "integrations": "Cisco Umbrella Investigate",
            "playbookID": "Domain Enrichment - Generic v2 - Test"
        },
        {
            "integrations": "Google BigQuery",
            "playbookID": "Google BigQuery Test"
        },
        {
            "integrations": "Zoom",
            "playbookID": "Zoom_Test"
        },
        {
            "integrations": "Palo Alto Networks Cortex",
            "playbookID": "Palo Alto Networks Cortex Test",
            "fromversion": "4.1.0"
        },
        {
            "playbookID": "IP Enrichment - Generic v2 - Test",
            "integrations": "Threat Crowd",
            "fromversion": "4.1.0"
        },
        {
            "integrations": "Cherwell",
            "playbookID": "Cherwell Example Scripts - test"
        },
        {
            "integrations": "Cherwell",
            "playbookID": "Cherwell - test"
        },
        {
            "integrations": "CarbonBlackProtectionV2",
            "playbookID": "Carbon Black Enterprise Protection V2 Test"
        },
        {
            "integrations": "Active Directory Query v2",
            "instance_names": "active_directory_query_v2",
            "playbookID": "Test ADGetUser Fails with no instances 'Active Directory Query' (old version)"
        },
        {
            "integrations": "ANYRUN",
            "playbookID": "ANYRUN-Test"
        },
        {
            "integrations": "ANYRUN",
            "playbookID": "Detonate File - ANYRUN - Test"
        },
        {
            "integrations": "ANYRUN",
            "playbookID": "Detonate URL - ANYRUN - Test"
        },
        {
            "integrations": "Netcraft",
            "playbookID": "Netcraft test"
        },
        {
            "integrations": "EclecticIQ Platform",
            "playbookID": "EclecticIQ Test"
        },
        {
            "playbookID": "FormattingPerformance - Test",
            "fromversion": "5.0.0"
        },
        {
            "integrations": "AWS - EC2",
            "playbookID": "2142f8de-29d5-4288-8426-0db39abe988b"
        },
        {
            "integrations": "AWS - EC2",
            "playbookID": "d66e5f86-e045-403f-819e-5058aa603c32"
        },
        {
            "integrations": "ANYRUN",
            "playbookID": "Detonate File From URL - ANYRUN - Test"
        },
        {
            "integrations": "AWS - CloudWatchLogs",
            "playbookID": "2cddaacb-4e4c-407e-8ef5-d924867b810c"
        },
        {
            "integrations": "AWS - CloudTrail",
            "playbookID": "3da2e31b-f114-4d7f-8702-117f3b498de9"
        },
        {
            "playbookID": "5dc848e5-a649-4394-8300-386770d39d75"
        },
        {
            "integrations": "carbonblackprotection",
            "playbookID": "67b0f25f-b061-4468-8613-43ab13147173"
        },
        {
            "integrations": "DomainTools",
            "playbookID": "DomainTools-Test"
        },
        {
            "integrations": "Exabeam",
            "playbookID": "Exabeam - Test"
        },
        {
            "integrations": "DomainTools Iris",
            "playbookID": "DomainTools Iris - Test",
            "fromversion": "4.1.0"
        },
        {
            "integrations": "Cisco Spark",
            "playbookID": "efc817d2-6660-4d4f-890d-90513ca1e180"
        },
        {
            "playbookID": "Get File Sample By Hash - Generic - Test"
        },
        {
            "playbookID": "Get File Sample From Hash - Generic - Test"
        },
        {
            "playbookID": "get_file_sample_by_hash_-_carbon_black_enterprise_Response_-_test"
        },
        {
            "playbookID": "get_file_sample_from_path_-_d2_-_test"
        },
        {
            "integrations": "Remedy On-Demand",
            "playbookID": "Remedy-On-Demand-Test"
        },
        {
            "playbookID": "ssdeepreputationtest"
        },
        {
            "playbookID": "TestIsEmailAddressInternal"
        },
        {
            "playbookID": "search_endpoints_by_hash_-_carbon_black_response_-_test"
        },
        {
            "integrations": "Google Cloud Compute",
            "playbookID": "GoogleCloudCompute-Test"
        },
        {
            "playbookID": "FormattingPerformance - Test",
            "fromversion": "5.0.0"
        },
        {
            "integrations": "AWS - S3",
            "playbookID": "97393cfc-2fc4-4dfe-8b6e-af64067fc436"
        },
        {
            "integrations": "Image OCR",
            "playbookID": "TestImageOCR"
        },
        {
            "integrations": "fireeye",
            "playbookID": "Detonate File - FireEye AX - Test"
        },
        {
            "integrations": ["Rasterize","Image OCR"],
            "playbookID": "Rasterize Test"
        },
        {
            "integrations": "Rasterize",
            "playbookID": "RasterizeImageTest"
        },
        {
            "integrations": "Ipstack",
            "playbookID": "Ipstack_Test"
        },
        {

            "integrations": "Perch",
            "playbookID": "Perch-Test"
        },
        {
            "integrations": "Forescout",
            "playbookID": "Forescout-Test"
        },
        {
            "integrations": "GitHub",
            "playbookID": "Git_Integration-Test"
        },
        {
            "integrations": "LogRhythmRest",
            "playbookID": "LogRhythm REST test"
        },
        {
            "integrations": "AlienVault USM Anywhere",
            "playbookID": "AlienVaultUSMAnywhereTest"
        },
        {
            "playbookID": "PhishLabsTestPopulateIndicators"
        },
        {
            "integrations": "PhishLabs IOC",
            "playbookID": "PhishLabsIOC TestPlaybook",
            "fromversion": "4.1.0"
        },
        {
            "integrations": "vmray",
            "playbookID": "VMRay-Test"
        },
        {
            "integrations": "PerceptionPoint",
            "playbookID": "PerceptionPoint Test",
            "fromversion": "4.1.0"
        },
        {
            "integrations": "AutoFocus V2",
            "playbookID": "AutoFocus V2 test"
        },
        {
            "playbookID": "Process Email - Generic for Rasterize"
        },
        {
            "playbookID": "Send Investigation Summary Reports - Test",
            "integrations": "EWS Mail Sender",
            "fromversion": "4.1.0"
        },
        {
            "integrations": "Anomali ThreatStream v2",
            "playbookID": "ThreatStream-Test"
        },
        {
            "integrations": "BluecatAddressManager",
            "playbookID": "Bluecat Address Manager test"
        },
        {
            "integrations": "MailListener - POP3 Beta",
            "playbookID": "MailListener-POP3 - Test"
        },
        {
            "playbookID": "sumList - Test"
        },
        {
            "integrations": "VulnDB",
            "playbookID": "Test-VulnDB"
        },
        {
            "integrations": "Shodan_v2",
            "playbookID": "Test-Shodan_v2",
            "timeout": 1000
        },
        {
            "integrations": "Threat Crowd",
            "playbookID": "ThreatCrowd - Test"
        },
        {
            "integrations": "GoogleDocs",
            "playbookID": "GoogleDocs-test"
        },
        {
            "playbookID": "Request Debugging - Test",
            "fromversion": "5.0.0"
        },
        {
            "playbookID": "Test Convert file hash to corresponding hashes",
            "fromversion": "4.5.0",
            "integrations": "VirusTotal - Private API"
        },
        {
            "integrations": "Hybrid Analysis",
            "playbookID": "HybridAnalysis-Test",
            "timeout": 500,
            "fromversion": "4.1.0"
        },
        {
            "integrations": "Elasticsearch v2",
            "instance_names": "es_v7",
            "playbookID": "Elasticsearch_v2_test"
        },
        {
            "integrations": "Elasticsearch v2",
            "instance_names": "es_v6",
            "playbookID": "Elasticsearch_v2_test-v6"
        },
        {
            "integrations": "PolySwarm",
            "playbookID": "PolySwarm-Test"
        },
        {
            "integrations": "Kenna",
            "playbookID": "Kenna Test"
        },
        {
            "integrations": "SecurityAdvisor",
            "playbookID": "SecurityAdvisor-Test",
            "fromversion": "4.5.0"
        },
        {
            "integrations": "Google Key Management Service",
            "playbookID": "Google-KMS-test"
        },
        {
            "playbookID": "ExtractFQDNFromUrlAndEmail-Test"
        }
    ],
    "skipped_tests": {
<<<<<<< HEAD
        "Request Debugging - Test": "Issue 20337",
        "LogRhythm-Test-Playbook": "Issue 20331",
=======
        "Symantec Data Loss Prevention - Test": "Issue 20134",
        "urlscan_malicious_Test": "Issue 19727",
        "VxStream Test": "Issue 19439",
>>>>>>> a33a896b
        "minemeld_test": "Issue 20265",
        "rsa_packets_and_logs_test": "Issue 20262",
        "Cloaken-Test": "Issue 20036",
        "Extract Indicators From File - Generic v2": "Issue 20143",
        "PAN-OS Create Or Edit Rule Test":"Issue 20037",
        "NetWitness Endpoint Test": "Issue 19878",
        "SentinelOne V2 - test": "Issue 19361",
        "CuckooTest": "Issue 19425",
        "TestParseEmailHeaders": "Issue 18815",
        "CheckpointFW-test": "Issue 18643",
        "search_endpoints_by_hash_-_tie_-_test": "Issue #18350",
        "McAfee-TIE Test": "Issue #18350",
        "TestUptycs": "Issue 19750",
        "InfoArmorVigilanteATITest": "Test issue 17358",
        "calculate_severity_-_critical_assets_-_test": "Issue 17924",
        "Lastline - testplaybook": "Checking the integration via Generic detonation playbooks, don't want to load the daily quota",
        "entity_enrichment_generic_test": "Issue 16490",
        "ArcSight Logger test": "Issue 19117",
        "Qualys-Test": "Issue 16486",
        "TruSTAR Test": "Issue 19777",
        "TestDedupIncidentsByName": "skipped on purpose - this is part of the TestDedupIncidentsPlaybook - no need to execute separately as a test",
        "TestSafeBreach": "Issue 15909",
        "2cddaacb-4e4c-407e-8ef5-d924867b810c": "Issue 19836",
        "3da2e31b-f114-4d7f-8702-117f3b498de9": "Issue 19837",
        "d66e5f86-e045-403f-819e-5058aa603c32": "pr 3220",
        "Carbon Black Enterprise Protection V2 Test": "Issue 19838",
        "5dc848e5-a649-4394-8300-386770d39d75": "Issue 19840",
        "Get File Sample By Hash - Generic - Test": "Issue 19841",
        "Get File Sample From Hash - Generic - Test": "Issue 19842",
        "get_file_sample_by_hash_-_carbon_black_enterprise_Response_-_test": "Issue 19843",
        "get_file_sample_from_path_-_d2_-_test": "Issue 19844",
        "ssdeepreputationtest": "Issue 19845",
        "search_endpoints_by_hash_-_carbon_black_response_-_test": "Issue 19852",
        "Cofense Triage Test": "Creds only works on demo4",
        "Test - Windows Defender Advanced Threat Protection": "Issue - #18552",
        "nexpose_test": "Issue 18694",
        "Recorded Future Test": "Issue 18922",
        "IntSights Mssp Test": "Issue #16351",
        "CheckPhish-Test": "Issue 19188",
        "fd93f620-9a2d-4fb6-85d1-151a6a72e46d": "Issue 19854",
        "PAN-OS DAG Configuration Test": "Issue #19205",
        "DeleteContext-auto-subplaybook-test": "used in DeleteContext-auto-test as sub playbook",
        "Test Playbook TrendMicroDDA": "Manual test"
    },
    "skipped_integrations": {
        "_comment": "~~~ NO INSTANCE - will not be resolved ~~~",
        "FortiGate": "License expired, and not going to get one (issue 14723)",
        "Attivo Botsink": "no instance, not going to get it",
        "VMware": "no License, and probably not going to get it",
        "AWS Sagemaker": "License expired, and probably not going to get it",
        "Symantec MSS": "No instance, probably not going to get it (issue 15513)",
        "Google Cloud Compute": "Can't test yet",
        "Cymon": "The service was discontinued since April 30th, 2019.",
        "FireEye ETP": "No instance",
        "ProofpointTAP_v2": "No instance",
        "remedy_sr_beta": "No instance",
        "ExtraHop v2": "No instance",
        "Minerva Labs Anti-Evasion Platform": "Issue 18835",
        "PolySwarm": "contribution",
        "fireeye": "Issue 19839",
        "DomainTools": "Issue 8298",
        "Remedy On-Demand": "Issue 19835",


        "_comment": "~~~ INSTANCE ISSUES ~~~",
      "McAfee Active Response": "Issue 20320",
        "McAfee NSM": "Issue 20336",
        "Elasticsearch v2": "Issue 20334",
        "RSA Archer": "Issue 20335",
        "Cisco ISE": "Issue 20333",
        "LogRhythmRest": "Issue 19870",
        "Fidelis Elevate Network": "Issue 20263",
        "Preempt": "Issue 20268",
        "iDefense": "Issue 20095",
        "Joe Security": "Issue 17996",
        "CrowdstrikeFalcon": "Issue 19833",
        "ZeroFox": "Issue 19161",
        "Jask": "Issue 18879",
        "Lastline": "Issue 19855",
        "vmray": "Issue 18752",
        "Anomali ThreatStream v2": "Issue 19182",
        "Anomali ThreatStream": "Issue 19182",
        "SCADAfence CNM": "Issue 18376",
        "Cortex XDR - IR": "Issue #18377",
        "ArcSight ESM v2": "Issue #18328",
        "AlienVault USM Anywhere": "Issue #18273",
        "Tufin": "Issue 16441",
        "Dell Secureworks": "Instance locally installed on @liorblob PC",
        "MimecastV2": "Issue 14593",
        "Netskope": "instance is down",
        "Farsight DNSDB": "Issue 15512",
        "Service Manager": "Expired license",
        "carbonblackprotection": "License expired",
        "icebrg": "Issue 14312",
        "Freshdesk": "Trial account expired",
        "Threat Grid": "Issue 16197",
        "Kafka V2": "Can not connect to instance from remote",
        "Check Point Sandblast": "Issue 15948",
        "Remedy AR": "getting 'Not Found' in test button",
        "XFE": "License expired",
        "Salesforce": "Issue 15901",
        "Zscaler": "Issue 17784",
        "RedCanary": "License expired",
        "ANYRUN": "No instance",
        "Snowflake": "Looks like account expired, needs looking into",
        "Cisco Spark": "Issue 18940",
        "Phish.AI": "Issue 17291",
        "QRadar": "Issue 17794",
        "MaxMind GeoIP2": "Issue 18932.",
        "Exabeam": "Issue 19371",
        "McAfee ESM-v10": "Issue 20225",

        "_comment": "~~~ UNSTABLE ~~~",
        "ServiceNow": "Instance goes to hibernate every few hours",
        "Tanium": "issue 15497",
        "Tenable.sc": "unstable instance",
        "Tenable.io": "Issue 16115",

        "_comment": "~~~ OTHER ~~~",
        "EclecticIQ Platform": "Issue 8821",
        "BitDam": "Issue #17247",
        "Zoom": "Issue 19832",
        "Forescout": "Can only be run from within PANW network. Look in keeper for - Demisto in the LAB",
        "HelloWorldSimple": "This is just an example integration - no need for test",

        "_comment": "~~~ QUOTA ISSUES ~~~",
        "AWS - Athena - Beta": "Issue 19834",
        "VirusTotal - Private API": "reached api alloted quota.",
        "Google Resource Manager": "Cannot create projects because have reached alloted quota.",
        "Looker": "Warehouse 'DEMO_WH' cannot be resumed because resource monitor 'LIMITER' has exceeded its quota."
    },
    "nightly_integrations": [
        "Lastline",
        "TruSTAR",
        "SlackV2"
    ],
    "unmockable_integrations": {
        "Google Key Management Service": "The API requires an SSL secure connection to work",
        "McAfee ESM-v10": "we have multiple instances with same test playbook, mock recording are per playbook so it keeps failing the playback step",
        "mysql": "Does not use http",
        "SlackV2": "Integration requires SSL",
        "Whois": "Mocks does not support sockets",
        "Panorama": "Exception: Proxy process took to long to go up. https://circleci.com/gh/demisto/content/24826",
        "Image OCR": "Does not perform network traffic",
        "Server Message Block (SMB)": "Does not perform http communication",
        "Active Directory Query v2": "Does not perform http communication",
        "dnstwist": "Does not peform http communication",
        "VxStream": "Issue 15544",
        "PagerDuty v2": "Integration requires SSL",
        "TCPIPUtils": "Integration requires SSL",
        "Luminate": "Integration has no proxy checkbox",
        "Shodan": "Integration has no proxy checkbox",
        "Google BigQuery": "Integration has no proxy checkbox",
        "ReversingLabs A1000": "Checking",
        "Check Point": "Checking",
        "okta": "Test Module failing, suspect it requires SSL",
        "Awake Security": "Checking",
        "ArcSight ESM v2": "Checking",
        "Phish.AI": "Checking",
        "Intezer": "Nightly - Checking",
        "ProtectWise": "Nightly - Checking",
        "google-vault": "Nightly - Checking",
        "RSA Archer": "Nightly - Checking",
        "McAfee NSM": "Nightly - Checking",
        "Forcepoint": "Nightly - Checking",
        "palo_alto_firewall": "Need to check test module",
        "Signal Sciences WAF": "error with certificate",
        "google": "'unsecure' parameter not working",
        "EWS Mail Sender": "Inconsistent test (playback fails, record succeeds)",
        "ReversingLabs Titanium Cloud": "No Unsecure checkbox. proxy trying to connect when disabled.",
        "Anomali ThreatStream": "'proxy' parameter not working",
        "Palo Alto Networks Cortex": "SDK",
        "Recorded Future": "might be dynamic test",
        "AlphaSOC Wisdom": "Test module issue",
        "Microsoft Graph": "Test direct access to oproxy",
        "MicrosoftGraphMail": "Test direct access to oproxy",
        "Microsoft Graph User": "Test direct access to oproxy",
        "Windows Defender Advanced Threat Protection": "Test direct access to oproxy",
        "RedLock": "SSL Issues"
    }
}<|MERGE_RESOLUTION|>--- conflicted
+++ resolved
@@ -1971,14 +1971,9 @@
         }
     ],
     "skipped_tests": {
-<<<<<<< HEAD
+        "Symantec Data Loss Prevention - Test": "Issue 20134",
         "Request Debugging - Test": "Issue 20337",
         "LogRhythm-Test-Playbook": "Issue 20331",
-=======
-        "Symantec Data Loss Prevention - Test": "Issue 20134",
-        "urlscan_malicious_Test": "Issue 19727",
-        "VxStream Test": "Issue 19439",
->>>>>>> a33a896b
         "minemeld_test": "Issue 20265",
         "rsa_packets_and_logs_test": "Issue 20262",
         "Cloaken-Test": "Issue 20036",
