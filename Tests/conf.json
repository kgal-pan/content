--- conflicted
+++ resolved
@@ -1472,16 +1472,13 @@
         "JoeSecurityTestDetonation": "command joe-download-report fails (issue 16118)",
         "af2f5a99-d70b-48c1-8c25-519732b733f2": "Added here because test existed but was not configured - need to review the test",
         "Zoom_test": "Added here because test existed but was not configured - need to review the test",
-<<<<<<< HEAD
-        "Test - CrowdStrike Falcon": "Test is unmockable, and has its data deleted every few weeks"
-=======
         "block_endpoint_-_carbon_black_response_-_test": "Test for deprecated integration",
         "get_file_sample_from_path_-_generic_-_test": "Test for deprecated integration",
         "get_file_sample_from_path_-_carbon_black_enterprise_response_-_test": "Test for deprecated integration",
         "EWS test": "Test for deprecated integration",
         "DomainTools-Test": "No instance",
-        "Remedy-On-Demand-Test": "No instance"
->>>>>>> 33f29d69
+        "Remedy-On-Demand-Test": "No instance",
+        "Test - CrowdStrike Falcon": "Test is unmockable, and has its data deleted every few weeks"
     },
     "skipped_integrations": {
       "_comment": "~~~ NO INSTANCE - will not be resolved ~~~",
